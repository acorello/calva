--- conflicted
+++ resolved
@@ -723,28 +723,18 @@
   return result;
 }
 
-function getDocumentSymbols(
+async function getDocumentSymbols(
   lspClient: LanguageClient,
-<<<<<<< HEAD
-  uri: string
+  documentUri: vscode.Uri
 ): Promise<vscode.DocumentSymbol[]> {
-  const result: Promise<vscode.DocumentSymbol[]> = lspClient.sendRequest(
+  const result: vscode.DocumentSymbol[] = await lspClient.sendRequest(
     'textDocument/documentSymbol',
     {
       textDocument: {
-        uri,
+        uri: documentUri.toString(),
       },
     }
   );
-=======
-  documentUri: vscode.Uri
-): Promise<DocumentSymbol[]> {
-  const result: DocumentSymbol[] = await lspClient.sendRequest('textDocument/documentSymbol', {
-    textDocument: {
-      uri: documentUri.toString(),
-    },
-  });
->>>>>>> 812b8864
   return result;
 }
 
