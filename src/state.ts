--- conflicted
+++ resolved
@@ -90,24 +90,12 @@
         root = await getNonProjectRootDir(context);
     }
     if (!root) {
-<<<<<<< HEAD
-        const subDir = Math.random().toString(36).substring(7);
-        root = vscode.Uri.file(path.join(os.tmpdir(), subDir));
-    }
-    setStateValue(PROJECT_DIR_KEY, path.resolve(root.fsPath));
-    setStateValue(PROJECT_DIR_URI_KEY, root);    
-    try {
-        context.workspaceState.update(NON_PROJECT_DIR_KEY, root);
-    } catch {
-        context.globalState.update(NON_PROJECT_DIR_KEY, root);
-=======
         const subDir = util.randomSlug();
         root = vscode.Uri.file(path.join(os.tmpdir(), 'betterthantomorrow.calva', subDir));
         await setNonProjectRootDir(context, root);
->>>>>>> d134e523
-    }
-    cursor.set(PROJECT_DIR_KEY, path.resolve(root.fsPath ? root.fsPath : root.path));
-    cursor.set(PROJECT_DIR_URI_KEY, root);
+    }
+    setStateValue(PROJECT_DIR_KEY, path.resolve(root.fsPath ? root.fsPath : root.path));
+    setStateValue(PROJECT_DIR_URI_KEY, root);
     return root;
 }
 
@@ -139,13 +127,8 @@
  */
 export async function initProjectDir(uri?: vscode.Uri): Promise<void> {
     if (uri) {
-<<<<<<< HEAD
         setStateValue(PROJECT_DIR_KEY, path.resolve(uri.fsPath));
-        setStateValue(PROJECT_DIR_URI_KEY, uri);    
-=======
-        cursor.set(PROJECT_DIR_KEY, path.resolve(uri.fsPath));
-        cursor.set(PROJECT_DIR_URI_KEY, uri);
->>>>>>> d134e523
+        setStateValue(PROJECT_DIR_URI_KEY, uri);
     } else {
         const projectFileNames: string[] = ["project.clj", "shadow-cljs.edn", "deps.edn"];
         const doc = util.getDocument({});
