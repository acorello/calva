--- conflicted
+++ resolved
@@ -518,7 +518,7 @@
     }
 }
 
-window.onmessage = async (msg) => {
+window.onmessage = async (msg: any) => {
 
     if (msg.data.type == "init") {
         ns = msg.data.ns;
@@ -648,7 +648,6 @@
         showAsyncOutput("error", msg.data.id, msg.data.value);
     }
 
-<<<<<<< HEAD
     if (msg.data.type === 'start-debug-mode') {
         con.readline.freeze();
         ns = msg.data.ns;
@@ -656,8 +655,5 @@
         con.readline.clearCompletion();
         window.scrollTo({ left: 0 });
     }
-=======
-    return;
->>>>>>> 5eaf0bf7
 }
 message.postMessage({ type: "init" });