--- conflicted
+++ resolved
@@ -3,15 +3,11 @@
 import * as util from './utilities';
 import * as getText from './util/get-text';
 import * as namespace from './namespace';
-<<<<<<< HEAD
 import * as outputWindow from './results-output/results-doc'
-import { customREPLCommandSnippet, evaluateInOutputWindow } from './evaluate';
+import { customREPLCommandSnippet } from './evaluate';
 import { getWorkspaceConfig } from './config';
 import * as replSession from './repl-session';
-=======
-import * as outputWindow from './results-output/results-doc';
 import * as evaluate from './evaluate';
->>>>>>> d134e523
 
 export async function evaluateCustomCodeSnippetCommand(codeOrKey?: string) {
     await evaluateCustomCodeSnippet(codeOrKey);
@@ -24,15 +20,9 @@
     const currentFilename = editor.document.fileName;
     let pickCounter = 0;
     let configErrors: { "name": string; "keys": string[]; }[] = [];
-<<<<<<< HEAD
     const globalSnippets = getWorkspaceConfig().customREPLCommandSnippetsGlobal as customREPLCommandSnippet[];
     const workspaceSnippets = getWorkspaceConfig().customREPLCommandSnippetsWorkspace as customREPLCommandSnippet[];
     const workspaceFolderSnippets = getWorkspaceConfig().customREPLCommandSnippetsWorkspaceFolder as customREPLCommandSnippet[];
-=======
-    const globalSnippets = state.config().customREPLCommandSnippetsGlobal as evaluate.customREPLCommandSnippet[];
-    const workspaceSnippets = state.config().customREPLCommandSnippetsWorkspace as evaluate.customREPLCommandSnippet[];
-    const workspaceFolderSnippets = state.config().customREPLCommandSnippetsWorkspaceFolder as evaluate.customREPLCommandSnippet[];
->>>>>>> d134e523
     let snippets = [
         ...(globalSnippets ? globalSnippets : []),
         ...(workspaceSnippets ? workspaceSnippets : []),
@@ -46,13 +36,8 @@
     const editorNS = editor && editor.document &&
         editor.document.languageId === 'clojure' ? namespace.getNamespace(editor.document) : undefined;
     const editorRepl = editor && editor.document &&
-<<<<<<< HEAD
         editor.document.languageId === 'clojure' ? replSession.getReplSessionTypeFromState() : "clj";
     snippets.forEach((c: customREPLCommandSnippet) => {
-=======
-        editor.document.languageId === 'clojure' ? namespace.getREPLSessionType() : "clj";
-    snippets.forEach((c: evaluate.customREPLCommandSnippet) => {
->>>>>>> d134e523
         const undefs = ["name", "snippet"].filter(k => {
             return !c[k];
         });
