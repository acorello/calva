import * as vscode from 'vscode';
import evaluate from './evaluate';
import * as util from './utilities';
import { disabledPrettyPrinter } from './printer';
import * as outputWindow from './results-output/results-doc';
import { NReplSession } from './nrepl';
import * as cider from './nrepl/cider'
import * as lsp from './lsp/types'
import * as namespace from './namespace';
import { getSession, updateReplSessionType } from './nrepl/repl-session';
import * as getText from './util/get-text';

let diagnosticCollection = vscode.languages.createDiagnosticCollection('calva');

async function uriForNamespace(namespace: string): Promise<vscode.Uri> {
    const path = namespace.replace(/\./g, "/").replace(/-/g, "_");
    const uris = await vscode.workspace.findFiles('**/' + path + ".{clj,cljs}", null, 1);
    return uris[0];
}

async function uriForFile(fileName: string): Promise<vscode.Uri> {
    if (fileName.startsWith('/')) {
        return vscode.Uri.file(fileName);
    }
    // Sometimes we don't get the full path for some reason. (This is a very inexact
    // way of dealing with that. Maybe check for the right `ns`in the file?)
    const uris = await vscode.workspace.findFiles('**/' + fileName, null, 1);
    return uris[0];
}


function upsertNamespace(controller: vscode.TestController, uri: vscode.Uri, nsName: string, range?: vscode.Range): vscode.TestItem {
    let ns = controller.items.get(nsName);
    if (!ns) {
        ns = controller.createTestItem(nsName, nsName, uri);
    }
    if (range) {
        ns.range = range;
    }
    controller.items.add(ns);
    return ns;
}

function upsertTest(controller: vscode.TestController, uri: vscode.Uri, nsName: string, varName: string, range?: vscode.Range): vscode.TestItem {
    const ns = upsertNamespace(controller, uri, nsName);
    let testId = nsName + '/' + varName;
    let test = ns.children.get(testId);
    if (!test) {
        test = controller.createTestItem(testId, varName, uri);

    }
    if (range) {
        test.range = range;
    }
    ns.children.add(test);
    return test;
}

// Cider 0.26 and 0.27 have an issue where context can be an empty array.
// https://github.com/clojure-emacs/cider-nrepl/issues/728#issuecomment-996002988
export function assertionName(result: cider.TestResult): string {
    if (util.isNonEmptyString(result.context)) {
        return result.context;
    }
    return "assertion";
}

async function onTestResult(controller: vscode.TestController, run: vscode.TestRun, nsName: string, varName: string, assertions: cider.TestResult[]) {

    const uri = await uriForNamespace(nsName);

    // TODO - where is the best place to log?
    if (!uri) {
        console.warn('Test Runner: Unable to find file corresponding to namespace: ' + nsName);
    }

    const ns = upsertNamespace(controller, uri, nsName);
    const test = upsertTest(controller, uri, nsName, varName)

    // LSP will do a better job at knowing the Range for the test.
    // If the range is empty though (LSP might not be running), we can make a
    // rough guess at the range.
    if (!test.range || test.range.isEmpty) {
        const lines = assertions.map(a => a.line).filter(x => x).sort();
        if (lines.length > 0) {
            test.range = new vscode.Range(lines[0] - 1, 0, lines[lines.length - 1], 1000);
        }
    }

    // Clear all children, which are assertions left over from previous runs.
    test.children.replace([]);

    const failures = assertions.filter(result => {
        return result.type != 'pass';
    });

    if (failures.length == 0) {
        run.passed(test);
        return;
    }

    failures.forEach(result => {
        let assertionId = test.id + '/' + result.index;
        const assertion = controller.createTestItem(assertionId, assertionName(result), uri);
        test.children.add(assertion);
        assertion.range = new vscode.Range(result.line - 1, 0, result.line - 1, 1000);

        switch (result.type) {
            case "error":
                run.errored(assertion, new vscode.TestMessage(cider.shortMessage(result)));
                break;
            case "fail":
            default:
                run.failed(assertion, new vscode.TestMessage(cider.shortMessage(result)));
                break;
        }
    });
}



async function onTestResults(controller: vscode.TestController, results: cider.TestResults[]) {
    const run = controller.createTestRun(new vscode.TestRunRequest(), "Clojure", false);
    for (const result of results) {
        for (const namespace in result.results) {
            const tests = result.results[namespace];
            for (const test in tests) {
                // slow?
                await onTestResult(controller, run, namespace, test, tests[test]);
            }
        }
    }
    run.end();
}

function useTestExplorer(): boolean {
    return vscode.workspace.getConfiguration('calva').get('useTestExplorer');
}

function reportTests(controller: vscode.TestController, results: cider.TestResults[]) {
    let diagnostics: { [key: string]: vscode.Diagnostic[] } = {};
    diagnosticCollection.clear();

    const recordDiagnostic = (result: cider.TestResult) => {
        const msg = cider.diagnosticMessage(result);
        const err = new vscode.Diagnostic(new vscode.Range(result.line - 1, 0, result.line - 1, 1000), msg, vscode.DiagnosticSeverity.Error);
        if (!diagnostics[result.file])
            diagnostics[result.file] = [];
        diagnostics[result.file].push(err);
    }


    if (useTestExplorer()) {
        onTestResults(controller, results).catch(e => {
            vscode.window.showErrorMessage("Error in test explorer: " + e);
        });
    }


    for (let result of results) {
        for (const ns in result.results) {
            let resultSet = result.results[ns];
            for (const test in resultSet) {
                for (const a of resultSet[test]) {
                    cider.cleanUpWhiteSpace(a);
<<<<<<< HEAD

                    const detail = cider.detailedMessage(a);
                    if (detail) {
                        outputWindow.append(cider.detailedMessage(a));
                    }

=======
                    const messages = cider.detailedMessage(a);
                    if (messages) {
                        outputWindow.append(messages);
                    }
>>>>>>> 860bea43
                    if (a.type === "fail") {
                        recordDiagnostic(a);
                    }
                }
            }
        }
    }

    const summary = cider.totalSummary(results.map(r => r.summary));
    outputWindow.append("; " + cider.summaryMessage(summary));

    if (!useTestExplorer()) {
        for (const fileName in diagnostics) {
            uriForFile(fileName).then(uri => {
                diagnosticCollection.set(uri, diagnostics[fileName]);
            });
        }
    }
}

// FIXME: use cljs session where necessary
async function runAllTests(controller: vscode.TestController, document = {}) {
    const session = getSession(util.getFileType(document));
    outputWindow.append("; Running all project tests…");
    try {
        reportTests(controller, [await session.testAll()]);
    } catch (e) {
        outputWindow.append('; ' + e)
    }
    updateReplSessionType();
    outputWindow.appendPrompt();
}

function runAllTestsCommand(controller: vscode.TestController) {
    if (!util.getConnectedState()) {
        vscode.window.showInformationMessage('You must connect to a REPL server to run this command.')
        return;
    }
    runAllTests(controller).catch((msg) => {
        vscode.window.showWarningMessage(msg)
    });
}

async function considerTestNS(ns: string, session: NReplSession): Promise<string[]> {
    if (!ns.endsWith('-test')) {
        const testNS = ns + '-test';
        const nsPath = await session.nsPath(testNS);
        const testFilePath = nsPath.path;
        if (testFilePath && testFilePath !== "") {
            const filePath = vscode.Uri.parse(testFilePath).path;
            let loadForms = `(load-file "${filePath}")`;
            await session.eval(loadForms, testNS).value;
        }

        return [ns, testNS];
    }
    return [ns];
}

async function runNamespaceTestsImpl(controller: vscode.TestController, document: vscode.TextDocument, nss: string[]) {
    if (!util.getConnectedState()) {
        vscode.window.showInformationMessage('You must connect to a REPL server to run this command.')
        return;
    }

    if (nss.length === 0) {
        vscode.window.showInformationMessage('No namespace selected.')
        return;
    }

    const session = getSession(util.getFileType(document));

    // TODO.marc: Should we be passing the `document` argument to `loadFile`?
    await evaluate.loadFile({}, disabledPrettyPrinter);
    outputWindow.append(`; Running tests for ${nss[0]}...`);

    const resultPromises = nss.map((ns) => {
        return session.testNs(ns);
    });
    try {
        reportTests(controller, await Promise.all(resultPromises));
    } catch (e) {
        outputWindow.append('; ' + e)
    }

    outputWindow.setSession(session, nss[0]);
    updateReplSessionType();
    outputWindow.appendPrompt();
}

async function runNamespaceTests(controller: vscode.TestController, document: vscode.TextDocument) {
    const doc = util.getDocument(document);
    if (outputWindow.isResultsDoc(doc)) {
        return;
    }
    const session = getSession(util.getFileType(document));
    const ns = namespace.getNamespace(doc);
    const nss = await considerTestNS(ns, session);
    runNamespaceTestsImpl(controller, document, nss);
}

function getTestUnderCursor() {
    const editor = vscode.window.activeTextEditor;
    if (editor) {
        return getText.currentTopLevelFunction(editor)[1];
    }
}

async function runTestUnderCursor(controller: vscode.TestController) {
    const doc = util.getDocument({});
    const session = getSession(util.getFileType(doc));
    const ns = namespace.getNamespace(doc);
    const test = getTestUnderCursor();

    if (test) {
        await evaluate.loadFile(doc, disabledPrettyPrinter);
        outputWindow.append(`; Running test: ${test}…`);
        try {
            reportTests(controller, [await session.test(ns, test)]);
        } catch (e) {
            outputWindow.append('; ' + e)
        }
    } else {
        outputWindow.append('; No test found at cursor');
    }
    outputWindow.appendPrompt();
}

function runTestUnderCursorCommand(controller: vscode.TestController) {
    if (!util.getConnectedState()) {
        vscode.window.showInformationMessage('You must connect to a REPL server to run this command.')
        return;
    }
    runTestUnderCursor(controller).catch((msg) => {
        vscode.window.showWarningMessage(msg)
    });
}

function runNamespaceTestsCommand(controller: vscode.TestController) {
    if (!util.getConnectedState()) {
        vscode.window.showInformationMessage('You must connect to a REPL server to run this command.')
        return;
    }
    runNamespaceTests(controller, vscode.window.activeTextEditor.document).catch((msg) => {
        vscode.window.showWarningMessage(msg)
    });
}

async function rerunTests(controller: vscode.TestController, document = {}) {
    let session = getSession(util.getFileType(document))
    await evaluate.loadFile({}, disabledPrettyPrinter);
    outputWindow.append("; Running previously failed tests…");

    try {
        reportTests(controller, [await session.retest()]);
    } catch (e) {
        outputWindow.append('; ' + e)
    }

    outputWindow.appendPrompt();
}

function rerunTestsCommand(controller: vscode.TestController) {
    if (!util.getConnectedState()) {
        vscode.window.showInformationMessage('You must connect to a REPL server to run this command.')
        return;
    }
    rerunTests(controller).catch((msg) => {
        vscode.window.showWarningMessage(msg)
    });
}

function initialize(controller: vscode.TestController): void {

    const profile = controller.createRunProfile('Clojure Run Profile',
        vscode.TestRunProfileKind.Run,

        (request: vscode.TestRunRequest, token: vscode.CancellationToken) => {

            if (!util.getConnectedState()) {
                vscode.window.showInformationMessage('You must connect to a REPL server to run tests.')
                return;
            }

            if (request.exclude && request.exclude.length > 0) {
                vscode.window.showWarningMessage("Excluding tests from a test run is not currently supported - running all tests.");
            }

            if (!request.include) {
                runAllTests(controller).catch((msg) => {
                    vscode.window.showWarningMessage(msg)
                });
                return;
            }

            const runItems = request.include.map(req => {
                // Split into [namespace, var]
                return req.id.split('/', 2);
            });

            // TODO.marc: We don't support running specific vars right now.
            // We run the entire namespace for any tests selected.
            const namespaces = util.distinct(runItems.map(ri => ri[0]));
            const doc = vscode.window.activeTextEditor.document
            runNamespaceTestsImpl(controller, doc, namespaces).catch((msg) => {
                vscode.window.showWarningMessage(msg)
            });

        },
        true);


    controller.resolveHandler = (item: vscode.TestItem | undefined) => {
        console.log('in test resolve handler');
        controller.label = "foo";
    }
}

function createRange(test: lsp.TestTreeNode): vscode.Range {
    return new vscode.Range(
        test.range.start.line,
        test.range.start.character,
        test.range.end.line,
        test.range.end.character);
}

function onTestTree(controller: vscode.TestController, testTree: lsp.TestTreeParams) {
    if (!useTestExplorer()) {
        return;
    }
    try {
        const uri = vscode.Uri.parse(testTree.uri)
        const ns = upsertNamespace(controller, uri, testTree.tree.name, createRange(testTree.tree));
        ns.canResolveChildren = true;
        testTree.tree.children.forEach(c => {
            const test = upsertTest(controller, uri, testTree.tree.name, c.name, createRange(c));
        });
    } catch (e) {
        vscode.window.showErrorMessage('Error in test tree parsing', e);
    }
}

export default {
    initialize,
    runNamespaceTests,
    runNamespaceTestsCommand,
    runAllTestsCommand,
    rerunTestsCommand,
    runTestUnderCursorCommand,
    onTestTree
};<|MERGE_RESOLUTION|>--- conflicted
+++ resolved
@@ -163,19 +163,12 @@
             for (const test in resultSet) {
                 for (const a of resultSet[test]) {
                     cider.cleanUpWhiteSpace(a);
-<<<<<<< HEAD
-
-                    const detail = cider.detailedMessage(a);
-                    if (detail) {
-                        outputWindow.append(cider.detailedMessage(a));
-                    }
-
-=======
+
                     const messages = cider.detailedMessage(a);
                     if (messages) {
                         outputWindow.append(messages);
                     }
->>>>>>> 860bea43
+
                     if (a.type === "fail") {
                         recordDiagnostic(a);
                     }
