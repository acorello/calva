--- conflicted
+++ resolved
@@ -143,25 +143,6 @@
 }
 
 function evaluateSelectionReplace(document = {}, options = {}) {
-<<<<<<< HEAD
-    evaluateSelection(document, Object.assign({}, options, { replace: true, pprint: state.config().pprint })).catch(() => {});
-}
-
-function evaluateSelectionAsComment(document = {}, options = {}) {
-    evaluateSelection(document, Object.assign({}, options, { comment: true, pprint: state.config().pprint })).catch(() => {});
-}
-
-function evaluateTopLevelFormAsComment(document = {}, options = {}) {
-    evaluateSelection(document, Object.assign({}, options, { comment: true, topLevel: true, pprint: state.config().pprint })).catch(() => {});
-}
-
-function evaluateTopLevelForm(document = {}, options = {}) {
-    evaluateSelection(document, Object.assign({}, options, { topLevel: true, pprint: state.config().pprint })).catch(() => {});
-}
-
-function evaluateCurrentForm(document = {}, options = {}) {
-    evaluateSelection(document, Object.assign({}, options, { pprint: state.config().pprint })).catch(() => {});
-=======
     evaluateSelection(document, Object.assign({}, options, { replace: true, pprint: state.config().pprint }))
         .catch(e => console.warn(`Unhandled error: ${e.message}`));
 }
@@ -184,7 +165,6 @@
 function evaluateCurrentForm(document = {}, options = {}) {
     evaluateSelection(document, Object.assign({}, options, { pprint: state.config().pprint }))
         .catch(e => console.warn(`Unhandled error: ${e.message}`));
->>>>>>> 52002508
 }
 
 async function loadFile(document = {}, callback = () => { }) {
