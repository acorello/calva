import * as vscode from 'vscode';
import * as _ from 'lodash';
import * as state from './state';
import annotations from './providers/annotations';
import * as path from 'path';
import select from './select';
import * as util from './utilities';
import { activeReplWindow } from './repl-window';
import { NReplSession, NReplEvaluation } from './nrepl';
import statusbar from './statusbar';
import { PrettyPrintingOptions } from './printer';
<<<<<<< HEAD
import * as resultsOutput from './result-output'
=======
import { DEBUG_ANALYTICS } from './debugger/calva-debug';
>>>>>>> 86a17484

function interruptAllEvaluations() {

    if (util.getConnectedState()) {
        let chan = state.outputChannel();
        let msgs: string[] = [];


        let nums = NReplEvaluation.interruptAll((msg) => {
            msgs.push(msg);
        })
        resultsOutput.appendToResultsDoc(normalizeNewLinesAndJoin(msgs));

        NReplSession.getInstances().forEach((session, index) => {
            session.interruptAll();
        });

        if (nums < 1) {
            vscode.window.showInformationMessage(`There are no running evaluations to interupt.`);
        } else {
            vscode.window.showInformationMessage(`Interupted ${nums} running evaluation(s).`);
        }
        return;
    }
    vscode.window.showInformationMessage("Not connected to a REPL server");
}

function addAsComment(c: number, result: string, codeSelection: vscode.Selection, editor: vscode.TextEditor, selection: vscode.Selection) {
    const indent = `${' '.repeat(c)}`, output = result.replace(/\n\r?$/, "").split(/\n\r?/).join(`\n${indent};;    `), edit = vscode.TextEdit.insert(codeSelection.end, `\n${indent};; => ${output}\n`), wsEdit = new vscode.WorkspaceEdit();
    wsEdit.set(editor.document.uri, [edit]);
    vscode.workspace.applyEdit(wsEdit).then((_v) => {
        editor.selection = selection;
    });
}

async function evaluateSelection(document, options) {
    let current = state.deref(),
        chan = state.outputChannel(),
        doc = util.getDocument(document),
        pprintOptions = options.pprintOptions,
        replace = options.replace || false,
        topLevel = options.topLevel || false,
        asComment = options.comment || false;
    if (current.get('connected')) {
        let client = util.getSession(util.getFileType(doc));
        let editor = vscode.window.activeTextEditor,
            selection = editor.selection,
            codeSelection: vscode.Selection = null,
            code = "";

        if (selection.isEmpty) {
            state.analytics().logEvent("Evaluation", topLevel ? "TopLevel" : "CurrentForm").send();
            codeSelection = select.getFormSelection(doc, selection.active, topLevel);
            code = doc.getText(codeSelection);
        } else {
            state.analytics().logEvent("Evaluation", "Selection").send();
            codeSelection = selection;
            code = doc.getText(selection);
        }

        if (code.length > 0) {
            if (options.debug) {
                code = '#dbg\n' + code;
            }
            annotations.decorateSelection("", codeSelection, editor, annotations.AnnotationStatus.PENDING);
            let c = codeSelection.start.character

            let err: string[] = [], out: string[] = [];

            const ns = util.getNamespace(doc);
            await client.eval("(in-ns '" + ns + ")", client.client.ns).value;

            let context: NReplEvaluation;
            try {
                const line = codeSelection.start.line,
                    column = codeSelection.start.character,
                    filePath = doc.fileName;
                context = client.eval(code, ns, {
                    file: filePath,
                    line: line + 1,
                    column: column + 1,
                    stdout: (m) => {
                        out.push(m);
                        resultsOutput.appendToResultsDoc(normalizeNewLines(m));
                    },
                    stderr: m => err.push(m),
                    pprintOptions: pprintOptions
                });
                let value = await context.value;
                value = util.stripAnsi(context.pprintOut || value);

                if (replace) {
                    const indent = `${' '.repeat(c)}`,
                        edit = vscode.TextEdit.replace(codeSelection, value.replace(/\n/gm, "\n" + indent)),
                        wsEdit = new vscode.WorkspaceEdit();
                    wsEdit.set(editor.document.uri, [edit]);
                    vscode.workspace.applyEdit(wsEdit);
                } else if (asComment) {
                    addAsComment(c, value, codeSelection, editor, selection);
                } else {
                    annotations.decorateSelection(value, codeSelection, editor, annotations.AnnotationStatus.SUCCESS);
                    annotations.decorateResults(value, false, codeSelection, editor);
                }

                if (!asComment) {
                    resultsOutput.appendToResultsDoc(value);
                }

                if (err.length > 0) {
                    console.log(context.stacktrace);
                    resultsOutput.appendToResultsDoc(`;${normalizeNewLinesAndJoin(err, true)}`);
                    if (context.stacktrace) {
                        resultsOutput.printStacktrace(context.stacktrace);
                    }
                }
                resultsOutput.setSession(client, context.ns);
                util.updateREPLSessionType();
            } catch (e) {
                if (!err.length) { // venantius/ultra outputs errors on stdout, it seems.
                    err = out;
                }
                if (err.length > 0) {
                    resultsOutput.appendToResultsDoc(`;${normalizeNewLinesAndJoin(err, true)}`);
                    if (context.stacktrace) {
                        resultsOutput.printStacktrace(context.stacktrace);
                    }
                    resultsOutput.setSession(client, context.ns);
                    util.updateREPLSessionType();
                }

                const message = util.stripAnsi(err.join("\n"));
                annotations.decorateSelection(message, codeSelection, editor, annotations.AnnotationStatus.ERROR);
                annotations.decorateResults(message, true, codeSelection, editor);
                if (asComment) {
                    addAsComment(c, message, codeSelection, editor, selection);
                }
            }
        }
    } else
        vscode.window.showErrorMessage("Not connected to a REPL");
}

function printWarningForError(e: any) {
    console.warn(`Unhandled error: ${e.message}`);
}

function normalizeNewLines(str: string, asLineComment = false): string {
    const s = str.replace(/\n\r?$/, "");
    return asLineComment ? s.replace(/\n\r?/, "\n;") : s;
}

function normalizeNewLinesAndJoin(strings: string[], asLineComment = false): string {
    return strings.map((s) => normalizeNewLines(s, asLineComment), asLineComment).join(`\n${asLineComment ? ';' : ''}`);
}

function evaluateSelectionReplace(document = {}, options = {}) {
    evaluateSelection(document, Object.assign({}, options, { replace: true, pprintOptions: state.config().prettyPrintingOptions }))
        .catch(printWarningForError);
}

function evaluateSelectionAsComment(document = {}, options = {}) {
    evaluateSelection(document, Object.assign({}, options, { comment: true, pprintOptions: state.config().prettyPrintingOptions }))
        .catch(printWarningForError);
}

function evaluateTopLevelFormAsComment(document = {}, options = {}) {
    evaluateSelection(document, Object.assign({}, options, { comment: true, topLevel: true, pprintOptions: state.config().prettyPrintingOptions }))
        .catch(printWarningForError);
}

function evaluateTopLevelForm(document = {}, options = {}) {
    evaluateSelection(document, Object.assign({}, options, { topLevel: true, pprintOptions: state.config().prettyPrintingOptions }))
        .catch(printWarningForError);
}

function evaluateCurrentForm(document = {}, options = {}) {
    evaluateSelection(document, Object.assign({}, options, { pprintOptions: state.config().prettyPrintingOptions }))
        .catch(printWarningForError);
}

async function loadFile(document, callback: () => { }, pprintOptions: PrettyPrintingOptions) {
    let current = state.deref(),
        doc = util.getDocument(document),
        fileName = util.getFileName(doc),
        fileType = util.getFileType(doc),
        client = util.getSession(util.getFileType(doc)),
        chan = state.outputChannel(),
        shortFileName = path.basename(fileName),
        dirName = path.dirname(fileName);

    if (doc && doc.languageId == "clojure" && fileType != "edn" && current.get('connected')) {
        state.analytics().logEvent("Evaluation", "LoadFile").send();
        resultsOutput.appendToResultsDoc(";Evaluating file: " + fileName);

        let res = client.loadFile(doc.getText(), {
            fileName: fileName,
            filePath: doc.fileName,
            stdout: m => chan.appendLine(m.indexOf(dirName) < 0 ? m.replace(shortFileName, fileName) : m),
            stderr: m => chan.appendLine(m.indexOf(dirName) < 0 ? m.replace(shortFileName, fileName) : m),
            pprintOptions: pprintOptions
        })
        await res.value.then((value) => {
            if (value) {
                resultsOutput.appendToResultsDoc(value);
            } else {
                resultsOutput.appendToResultsDoc(";No results from file evaluation.");
            }
        }).catch((e) => {
            resultsOutput.appendToResultsDoc(`;Evaluation of file ${fileName} failed: ${e}`);
        });
        resultsOutput.setSession(client, res.ns);
        util.updateREPLSessionType();
    }
    if (callback) {
        try {
            callback();
        } catch (e) {
            chan.appendLine(`After evaluation callback for file ${fileName} failed: ${e}`);
        };
    }
}

async function requireREPLUtilitiesCommand() {

    if (util.getConnectedState()) {
        const chan = state.outputChannel(),
            ns = util.getDocumentNamespace(util.getDocument({})),
            CLJS_FORM = "(use '[cljs.repl :only [apropos dir doc find-doc print-doc pst source]])",
            CLJ_FORM = "(clojure.core/apply clojure.core/require clojure.main/repl-requires)",
            sessionType = util.getREPLSessionType(),
            form = sessionType == "cljs" ? CLJS_FORM : CLJ_FORM,
            fileType = util.getFileType(util.getDocument({})),
            session = util.getSession(fileType);

        if (session) {
            try {
                await util.createNamespaceFromDocumentIfNotExists(util.getDocument({}));
                await session.eval("(in-ns '" + ns + ")", session.client.ns).value;
                await session.eval(form, ns).value;
                chan.appendLine(`REPL utilities are now available in namespace ${ns}.`);
            } catch (e) {
                chan.appendLine(`REPL utilities could not be acquired for namespace ${ns}: ${e}`);
            }
        }
    } else {
        vscode.window.showInformationMessage("Not connected to a REPL server");
    }
}

async function copyLastResultCommand() {
    let chan = state.outputChannel();
    const replWindow = activeReplWindow();
    let client = replWindow ? replWindow.session : util.getSession(util.getFileType(util.getDocument({})));

    let value = await client.eval("*1", client.client.ns).value;
    if (value !== null) {
        vscode.env.clipboard.writeText(value);
        vscode.window.showInformationMessage("Results copied to the clipboard.");
    }
    else
        chan.appendLine("Nothing to copy");
}

async function togglePrettyPrint() {
    const config = vscode.workspace.getConfiguration('calva'),
        pprintConfigKey = 'prettyPrintingOptions',
        pprintOptions = config.get(pprintConfigKey) as PrettyPrintingOptions;
        pprintOptions.enabled = !pprintOptions.enabled;
    await config.update(pprintConfigKey, pprintOptions, vscode.ConfigurationTarget.Global);
    statusbar.update();
};

async function instrumentTopLevelForm() {
    evaluateSelection({}, {topLevel: true, pprintOptions: state.config().prettyPrintingOptions, debug: true})
        .catch(printWarningForError);
    state.analytics().logEvent(DEBUG_ANALYTICS.CATEGORY, DEBUG_ANALYTICS.EVENT_ACTIONS.INSTRUMENT_FORM).send();
}

export default {
    interruptAllEvaluations,
    loadFile,
    evaluateCurrentForm,
    evaluateTopLevelForm,
    evaluateSelectionReplace,
    evaluateSelectionAsComment,
    evaluateTopLevelFormAsComment,
    copyLastResultCommand,
    requireREPLUtilitiesCommand,
    togglePrettyPrint,
    instrumentTopLevelForm
};<|MERGE_RESOLUTION|>--- conflicted
+++ resolved
@@ -9,11 +9,8 @@
 import { NReplSession, NReplEvaluation } from './nrepl';
 import statusbar from './statusbar';
 import { PrettyPrintingOptions } from './printer';
-<<<<<<< HEAD
 import * as resultsOutput from './result-output'
-=======
 import { DEBUG_ANALYTICS } from './debugger/calva-debug';
->>>>>>> 86a17484
 
 function interruptAllEvaluations() {
 
