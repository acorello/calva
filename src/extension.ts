import * as vscode from 'vscode';
import * as paredit from "./paredit/extension";
import * as fmt from "./calva-fmt/src/extension";
import * as highlight from "./highlight/src/extension";
import * as state from './state';
import * as jackIn from './nrepl/jack-in';
import * as util from './utilities'
import status from './status';
import connector from './connector';
import CalvaCompletionItemProvider from './providers/completion';
import TextDocumentContentProvider from './providers/content';
import HoverProvider from './providers/hover';
import * as definition from './providers/definition';
import { CalvaSignatureHelpProvider } from './providers/signature';
import testRunner from './testRunner';
import annotations from './providers/annotations';
import select from './select';
import eval from "./evaluate"
import refresh from "./refresh";
import * as greetings from "./greet";
import Analytics from './analytics';
import * as open from 'open';
import statusbar from './statusbar';
import * as debug from './debugger/calva-debug';
import * as model from './cursor-doc/model';
import * as outputWindow from './result-output'

function onDidSave(document) {
    let {
        evaluate,
        test,
        prettyPrintingOptions
    } = state.config();

    if (document.languageId !== 'clojure') {
        return;
    }

    if (test) {
        if (test) {
            testRunner.runNamespaceTests(document);
            state.analytics().logEvent("Calva", "OnSaveTest").send();
        }
    } else if (evaluate) {
        if (!outputWindow.isResultsDoc(document)) {
            eval.loadFile(document, undefined, state.config().prettyPrintingOptions).catch(() => {});
            state.analytics().logEvent("Calva", "OnSaveLoad").send();
        }
    }
}

function onDidOpen(document) {
    if (document.languageId !== 'clojure') {
        return;
    }
}


function activate(context: vscode.ExtensionContext) {
    state.cursor.set('analytics', new Analytics(context));
    state.analytics().logPath("/start").logEvent("LifeCycle", "Started").send();

    model.initScanner(vscode.workspace.getConfiguration('editor').get('maxTokenizationLineLength'));

    const chan = state.outputChannel();

    const legacyExtension = vscode.extensions.getExtension('cospaia.clojure4vscode');
    const fmtExtension = vscode.extensions.getExtension('cospaia.calva-fmt');
    const pareEditExtension = vscode.extensions.getExtension('cospaia.paredit-revived');
    const cwExtension = vscode.extensions.getExtension('tonsky.clojure-warrior');
    const vimExtension = vscode.extensions.getExtension('vscodevim.vim');
    const cwConfig = vscode.workspace.getConfiguration('clojureWarrior');
    const customCljsRepl = state.config().customCljsRepl;
    const replConnectSequences = state.config().replConnectSequences;
    const BUTTON_GOTO_DOC = "Open the docs";
    const BUTTON_OK = "Got it";
    const VIM_DOC_URL = "https://calva.io/vim/";
    const VIEWED_VIM_DOCS = "viewedVimDocs";
    const CONNECT_SEQUENCES_DOC_URL = "https://calva.io/connect-sequences/";

    if (customCljsRepl && replConnectSequences.length == 0) {
        chan.appendLine("Old customCljsRepl settings detected.");
        vscode.window.showErrorMessage("Old customCljsRepl settings detected. You need to specify it using the new calva.customConnectSequence setting. See the Calva user documentation for instructions.", ...[BUTTON_GOTO_DOC, BUTTON_OK])
            .then(v => {
                if (v == BUTTON_GOTO_DOC) {
                    open(CONNECT_SEQUENCES_DOC_URL).catch(() => { });
                }
            })
    }

    if (legacyExtension) {
        vscode.window.showErrorMessage("Calva Legacy extension detected. Things will break. Please uninstall, or disable, the old Calva extension.", ...["Roger that. Right away!"])
    }

    state.setExtensionContext(context);

    if (!fmtExtension) {
        try {
            fmt.activate(context);
        } catch (e) {
            console.error("Failed activating Formatter: " + e.message)
        }
    } else {
        vscode.window.showErrorMessage("Calva Format extension detected, which will break things. Please uninstall or, disable, it before continuing using Calva.", ...["Got it. Will do!"]);
    }
    if (!pareEditExtension) {
        try {
            paredit.activate(context);
        } catch (e) {
            console.error("Failed activating Paredit: " + e.message)
        }
    } else {
        vscode.window.showErrorMessage("Calva Paredit extension detected, which will cause problems. Please uninstall, or disable, it.", ...["I hear ya. Doing it!"]);
    }

    chan.appendLine("Calva activated.");
    if (state.config().openCalvaSaysOnStart) {
        chan.show(true);
    }
    status.update();

    // COMMANDS
    context.subscriptions.push(vscode.commands.registerCommand('calva.jackInOrConnect', jackIn.calvaJackInOrConnect));
    context.subscriptions.push(vscode.commands.registerCommand('calva.jackIn', jackIn.calvaJackIn))
    context.subscriptions.push(vscode.commands.registerCommand('calva.connectNonProjectREPL', connector.connectNonProjectREPLCommand));
    context.subscriptions.push(vscode.commands.registerCommand('calva.connect', connector.connectCommand));
    context.subscriptions.push(vscode.commands.registerCommand('calva.disconnect', jackIn.calvaDisconnect));
    context.subscriptions.push(vscode.commands.registerCommand('calva.toggleCLJCSession', connector.toggleCLJCSession));
    context.subscriptions.push(vscode.commands.registerCommand('calva.switchCljsBuild', connector.switchCljsBuild));
    context.subscriptions.push(vscode.commands.registerCommand('calva.selectCurrentForm', select.selectCurrentForm));
    context.subscriptions.push(vscode.commands.registerCommand('calva.loadFile', () => {
        eval.loadFile({}, undefined, state.config().prettyPrintingOptions);
    }));
    context.subscriptions.push(vscode.commands.registerCommand('calva.interruptAllEvaluations', eval.interruptAllEvaluations));
    context.subscriptions.push(vscode.commands.registerCommand('calva.evaluateSelection', eval.evaluateCurrentForm));
    context.subscriptions.push(vscode.commands.registerCommand('calva.evaluateUser', eval.evaluateUser));
    context.subscriptions.push(vscode.commands.registerCommand('calva.evaluateCurrentTopLevelForm', eval.evaluateTopLevelForm));
    context.subscriptions.push(vscode.commands.registerCommand('calva.evaluateSelectionReplace', eval.evaluateSelectionReplace));
    context.subscriptions.push(vscode.commands.registerCommand('calva.evaluateSelectionAsComment', eval.evaluateSelectionAsComment));
    context.subscriptions.push(vscode.commands.registerCommand('calva.evaluateTopLevelFormAsComment', eval.evaluateTopLevelFormAsComment));
    context.subscriptions.push(vscode.commands.registerCommand('calva.togglePrettyPrint', eval.togglePrettyPrint));
    context.subscriptions.push(vscode.commands.registerCommand('calva.runTestUnderCursor', testRunner.runTestUnderCursorCommand));
    context.subscriptions.push(vscode.commands.registerCommand('calva.runNamespaceTests', testRunner.runNamespaceTestsCommand));
    context.subscriptions.push(vscode.commands.registerCommand('calva.runAllTests', testRunner.runAllTestsCommand));
    context.subscriptions.push(vscode.commands.registerCommand('calva.rerunTests', testRunner.rerunTestsCommand));
    context.subscriptions.push(vscode.commands.registerCommand('calva.clearInlineResults', annotations.clearEvaluationDecorations));
    context.subscriptions.push(vscode.commands.registerCommand('calva.copyLastResults', eval.copyLastResultCommand));
    context.subscriptions.push(vscode.commands.registerCommand('calva.requireREPLUtilities', eval.requireREPLUtilitiesCommand));
    context.subscriptions.push(vscode.commands.registerCommand('calva.refresh', refresh.refresh));
    context.subscriptions.push(vscode.commands.registerCommand('calva.refreshAll', refresh.refreshAll));
    context.subscriptions.push(vscode.commands.registerCommand('calva.debug.instrument', eval.instrumentTopLevelForm));

    context.subscriptions.push(vscode.commands.registerCommand('calva.runCustomREPLCommand', eval.evaluateCustomCommandSnippetCommand));
    context.subscriptions.push(vscode.commands.registerCommand('calva.showOutputWindow', () => { outputWindow.revealResultsDoc(false) }));
    context.subscriptions.push(vscode.commands.registerCommand('calva.setOutputWindowNamespace', outputWindow.setNamespaceFromCurrentFile));
    context.subscriptions.push(vscode.commands.registerCommand('calva.sendCurrentFormToOutputWindow', outputWindow.appendCurrentForm));
    context.subscriptions.push(vscode.commands.registerCommand('calva.sendCurrentTopLevelFormToOutputWindow', outputWindow.appendCurrentTopLevelForm));

    // Temporary command to teach new default keyboard shortcut chording key
    context.subscriptions.push(vscode.commands.registerCommand('calva.tellAboutNewChordingKey', () => {
        vscode.window.showInformationMessage(`The ”Calva key” has changed. It is now: ctrl+alt+c`);
    }));

    // Initial set of the provided contexts
    vscode.commands.executeCommand("setContext", "calva:outputWindowActive", false);
    vscode.commands.executeCommand("setContext", "calva:launching", false);
    vscode.commands.executeCommand("setContext", "calva:connected", false);
    vscode.commands.executeCommand("setContext", "calva:connecting", false);

    // PROVIDERS
    context.subscriptions.push(vscode.languages.registerCompletionItemProvider(state.documentSelector, new CalvaCompletionItemProvider()));
    context.subscriptions.push(vscode.languages.registerHoverProvider(state.documentSelector, new HoverProvider()));
    context.subscriptions.push(vscode.languages.registerDefinitionProvider(state.documentSelector, new definition.ClojureDefinitionProvider()));
    context.subscriptions.push(vscode.languages.registerDefinitionProvider(state.documentSelector, new definition.PathDefinitionProvider()));
    context.subscriptions.push(vscode.languages.registerDefinitionProvider(state.documentSelector, new definition.ResultsDefinitionProvider()));
    context.subscriptions.push(vscode.languages.registerSignatureHelpProvider(state.documentSelector, new CalvaSignatureHelpProvider(),  ' ', ' '));


    vscode.workspace.registerTextDocumentContentProvider('jar', new TextDocumentContentProvider());

    // //EVENTS
    context.subscriptions.push(vscode.workspace.onDidOpenTextDocument((document) => {
        onDidOpen(document);
    }));
    context.subscriptions.push(vscode.workspace.onDidSaveTextDocument((document) => {
        onDidSave(document);
    }));
    context.subscriptions.push(vscode.window.onDidChangeActiveTextEditor((editor) => {
<<<<<<< HEAD
        if (editor) {
            vscode.commands.executeCommand("setContext", "calva:replWindowActive", false);
            status.update();
            const editorNamespace = util.getDocumentNamespace(editor.document);
            if (editor && editor.document && editor.document.fileName) {
                const fileExtIfClj = editor.document.fileName.match(/\.clj[cs]?/);
                if (fileExtIfClj && fileExtIfClj.length && state.config().syncReplNamespaceToCurrentFile) {
                    replWindow.setREPLNamespace(editorNamespace)
                        .catch(reasons => { console.warn(`Namespace sync failed, because: ${reasons}`) });
                }
            }
        }
=======
        status.update();
>>>>>>> 78858fc7
    }));
    context.subscriptions.push(vscode.workspace.onDidChangeTextDocument(annotations.onDidChangeTextDocument));
    context.subscriptions.push(new vscode.Disposable(() => {
        connector.disconnect();
        chan.dispose();
    }));

    context.subscriptions.push(vscode.workspace.onDidChangeConfiguration((_: vscode.ConfigurationChangeEvent) => {
        statusbar.update();
    }));

    // Clojure debug adapter setup
    const provider = new debug.CalvaDebugConfigurationProvider();
    context.subscriptions.push(vscode.debug.registerDebugConfigurationProvider(debug.CALVA_DEBUG_CONFIGURATION.type, provider));
    const factory = new debug.CalvaDebugAdapterDescriptorFactory();
    context.subscriptions.push(vscode.debug.registerDebugAdapterDescriptorFactory(debug.CALVA_DEBUG_CONFIGURATION.type, factory));
    if ('dispose' in factory) {
        context.subscriptions.push(factory);
    }

    vscode.commands.executeCommand('setContext', 'calva:activated', true);

    greetings.activationGreetings(chan);

    if (vimExtension) {
        chan.appendLine(`VIM Extension detected. Please read: ${VIM_DOC_URL} now and then.\n`);
        if (!context.globalState.get(VIEWED_VIM_DOCS)) {
            vscode.window.showErrorMessage("VIM Extension detected. Please view the docs for tips (and to stop this info box from appearing).", ...[BUTTON_GOTO_DOC])
                .then(v => {
                    if (v == BUTTON_GOTO_DOC) {
                        context.globalState.update(VIEWED_VIM_DOCS, true);
                        open(VIM_DOC_URL).catch(() => {});
                    }
                })
        }
    }

    state.analytics().logPath("/activated").logEvent("LifeCycle", "Activated").send();

    if (!cwExtension) {
        try {
            highlight.activate(context);
        } catch (e) {
            console.error("Failed activating Highlight: " + e.message)
        }
    } else {
        vscode.window.showErrorMessage("Clojure Warrior extension detected. This will not work well together with Calva's highlighting (which is an improvement on Clojure Warrior). Please uninstall ut before continuing to use Calva.", ...["Got it.", "Will do!"]);
    }

    for (const config of ["enableBracketColors", "bracketColors", "cycleBracketColors", "misplacedBracketStyle", "matchedBracketStyle", "commentFormStyle", "ignoredFormStyle"]) {
        if (cwConfig.get(config) !== undefined) {
            vscode.window.showWarningMessage("Legacy Clojure Warrior settings detected. These settings have changed prefix/namespace to from `clojureWarrior´ to `calva.highlight`. You should update `settings.json`.", ...["Roger that!"]);
            break;
        }
    }

    return {
        hasParedit: true,
        hasFormatter: true
    }
}

function deactivate() {
    state.analytics().logEvent("LifeCycle", "Deactivated").send();
    jackIn.calvaJackout();
    paredit.deactivate()
}

export { activate, deactivate };<|MERGE_RESOLUTION|>--- conflicted
+++ resolved
@@ -186,22 +186,7 @@
         onDidSave(document);
     }));
     context.subscriptions.push(vscode.window.onDidChangeActiveTextEditor((editor) => {
-<<<<<<< HEAD
-        if (editor) {
-            vscode.commands.executeCommand("setContext", "calva:replWindowActive", false);
-            status.update();
-            const editorNamespace = util.getDocumentNamespace(editor.document);
-            if (editor && editor.document && editor.document.fileName) {
-                const fileExtIfClj = editor.document.fileName.match(/\.clj[cs]?/);
-                if (fileExtIfClj && fileExtIfClj.length && state.config().syncReplNamespaceToCurrentFile) {
-                    replWindow.setREPLNamespace(editorNamespace)
-                        .catch(reasons => { console.warn(`Namespace sync failed, because: ${reasons}`) });
-                }
-            }
-        }
-=======
         status.update();
->>>>>>> 78858fc7
     }));
     context.subscriptions.push(vscode.workspace.onDidChangeTextDocument(annotations.onDidChangeTextDocument));
     context.subscriptions.push(new vscode.Disposable(() => {
