--- conflicted
+++ resolved
@@ -445,11 +445,8 @@
  */
 export class NReplEvaluation {
 
-<<<<<<< HEAD
     private static Instances: Array<NReplEvaluation> = [];
 
-=======
->>>>>>> 0056b9e7
     private _ns: string;
 
     private _msgValue: any;
@@ -475,46 +472,39 @@
     private __reject: (reason?: any) => void;
 
     constructor(
-<<<<<<< HEAD
-        public id: string, 
-        public session: NReplSession, 
-        public stderr: (x: string) => void, 
-        public stdout: (x: string) => void, 
-=======
         public id: string,
         public session: NReplSession,
         public stderr: (x: string) => void,
         public stdout: (x: string) => void,
->>>>>>> 0056b9e7
         public stdin: () => Promise<string>,
         public value: Promise<any>) {
         this.add();
     }
 
     private add(): void {
-        if(!NReplEvaluation.Instances.includes(this)) {
-            NReplEvaluation.Instances.push(this); 
-        }
-    } 
+        if (!NReplEvaluation.Instances.includes(this)) {
+            NReplEvaluation.Instances.push(this);
+        }
+    }
 
     private remove(): void {
         let index = NReplEvaluation.Instances.indexOf(this, 0);
-        if(index > -1) {
-            NReplEvaluation.Instances.splice(index, 1);  
+        if (index > -1) {
+            NReplEvaluation.Instances.splice(index, 1);
         }
     }
 
     private doResolve(reason?: any) {
-        if(this._resolve && !this.finished) {
+        if (this._resolve && !this.finished) {
             this._resolve(reason);
         }
         this._finished = true;
     }
 
     private doReject(reason?: any) {
-        if(this.__reject && !this.finished) {
+        if (this.__reject && !this.finished) {
             this.__reject(reason);
-        }   
+        }
         this._finished = true;
     }
 
@@ -523,7 +513,7 @@
     }
 
     get finished() {
-        return(this._finished);
+        return (this._finished);
     }
 
     get ns() {
@@ -595,30 +585,25 @@
     }
 
     interrupt() {
-        if(!this.interrupted && !this.finished) {
+        if (!this.interrupted && !this.finished) {
             this.remove();
             this._interruped = true;
             this._exception = "Evaluation was interrupted";
             this._stacktrace = {};
-            this.session.interrupt(this.id).catch(() => {});
+            this.session.interrupt(this.id).catch(() => { });
             this.doReject(this.exception);
             // make sure the message handler is removed.
             delete this.session.messageHandlers[this.id];
         }
     }
 
-<<<<<<< HEAD
     setHandlers(resolve: (reason?: any) => void, reject: (reason?: any) => void) {
         this._resolve = resolve;
         this.__reject = reject;
     }
 
     onMessage(msg: any): boolean {
-        if(msg) {
-=======
-    onMessage(msg: any, resolve: (reason?: any) => void, reject: (reason?: any) => void): boolean {
         if (msg) {
->>>>>>> 0056b9e7
             this._msgs.push(msg);
             if (msg.out) {
                 this.out(msg.out)
@@ -642,20 +627,23 @@
                 if (this.stdin) {
                     this.stdin().then((line) => {
                         let input = String(line).trim();
-                        this.session.stdin(input + '\n');
+                        this.session.stdin(`${input}\n`);
                     }).catch((reason) => {
                         this.err("Failed to retrieve input: " + reason);
                         this.session.stdin('\n');
                     })
                 } else {
-                    util.promptForUserInputString("REPL Input:").then(input => {
-                        if (input !== undefined) {
-                            this.session.stdin(`${input}\n`);
-                        } else {
-                            this.out("No input provided.");
+                    util.promptForUserInputString("REPL Input:")
+                        .then(input => {
+                            if (input !== undefined) {
+                                this.session.stdin(`${input}\n`);
+                            } else {
+                                this.out("No input provided.");
+                                this.session.stdin('\n');
+                            }
+                        }).catch((e) => {
                             this.session.stdin('\n');
-                        }
-                    });
+                        });
                 }
             }
             if (msg.status && msg.status == "done") {
@@ -683,17 +671,17 @@
             items.push(item);
         });
         items.forEach((item, index) => {
-            if(!item.interrupted && !item.finished) {
+            if (!item.interrupted && !item.finished) {
                 num++;
                 try {
                     item.interrupt();
-                } catch(e) {
-                    if(stderr) {
-                        stderr("Error interrupting evaluation: " + e);  
+                } catch (e) {
+                    if (stderr) {
+                        stderr("Error interrupting evaluation: " + e);
                     }
                 }
             }
         });
-        return(num);
+        return (num);
     }
 }