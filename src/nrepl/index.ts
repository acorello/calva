--- conflicted
+++ resolved
@@ -306,13 +306,8 @@
             stdout?: (x: string) => void,
             pprintOptions: PrettyPrintingOptions
         } = {
-<<<<<<< HEAD
-                pprintOptions: disabledPrettyPrinter
-            }) {
-=======
             pprintOptions: disabledPrettyPrinter
         }) {
->>>>>>> 20588268
 
         let id = this.client.nextId;
         let evaluation = new NReplEvaluation(id, this, opts.stderr, opts.stdout, null, new Promise((resolve, reject) => {
