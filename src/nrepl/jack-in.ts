--- conflicted
+++ resolved
@@ -8,12 +8,8 @@
 import statusbar from "../statusbar";
 import { askForConnectSequence, ReplConnectSequence, CljsTypes } from "./connectSequence";
 import * as projectTypes from './project-types';
-<<<<<<< HEAD
-import * as outputWindow from '../result-output';
+import * as outputWindow from '../results-output/results-doc';
 import { JackInTerminal, JackInTerminalOptions } from "./jack-in-terminal";
-=======
-import * as outputWindow from '../results-output/results-doc';
->>>>>>> 3a80ba65
 import * as namespace from "../namespace";
 import * as liveShareSupport from '../liveShareSupport';
 
@@ -31,8 +27,7 @@
 async function executeJackInTask(projectType: projectTypes.ProjectType, projectTypeSelection: any, executable: string, args: any, isWin: boolean, cljTypes: string[], connectSequence: ReplConnectSequence) {
     utilities.setLaunchingState(projectTypeSelection);
     statusbar.update();
-<<<<<<< HEAD
-    const nReplPortFile = projectTypes.nreplPortFile(connectSequence);
+    const nReplPortFile = projectTypes.nreplPortFileLocalPath(connectSequence);
     const env = Object.assign(process.env, state.config().jackInEnv) as {
         [key: string]: string;
     };
@@ -42,25 +37,7 @@
         args,
         env,
         isWin,
-        cwd: state.getProjectRoot(),
-=======
-    const nReplPortFile = projectTypes.nreplPortFileLocalPath(connectSequence);
-    const env =  Object.assign(process.env, state.config().jackInEnv) as {
-        [key: string]: string;
-    };
-    const execution = projectTypes.isWin ?
-        new vscode.ProcessExecution(executable, args, {
-            cwd: state.getProjectRootLocal(),
-            env: env,
-        }) :
-        new vscode.ShellExecution(executable, args, {
-            cwd: state.getProjectRootLocal(),
-            env: env,
-        });
-    const taskDefinition: vscode.TaskDefinition = {
-        type: projectTypes.isWin ? "process" : "shell",
-        label: "Calva: Jack-in"
->>>>>>> 3a80ba65
+        cwd: state.getProjectRootLocal(),
     };
 
     // in case we have a running task present try to end it.
@@ -102,8 +79,8 @@
                         watcher.removeAllListeners();
                         await connector.connect(connectSequence, true);
                         outputWindow.append("; Jack-in done.");
+                        outputWindow.appendPrompt();
                     }
-<<<<<<< HEAD
                 });
             } catch (exception) {
                 outputWindow.append("; Error in Jack-in: unable to read port file");
@@ -121,29 +98,6 @@
     } catch (exception) {
         console.error("Failed executing task: ", exception.message);
     }
-=======
-                    utilities.setLaunchingState(null);
-                    watcher.removeAllListeners();
-                    await connector.connect(connectSequence, true);
-                    outputWindow.append("\n; Jack-in done.");
-                    outputWindow.appendPrompt();
-                }
-            });
-        } catch(exception) {
-            outputWindow.append("; Error in Jack-in: unable to read port file");
-            outputWindow.append("; " + exception);
-            outputWindow.append("; You may have chosen the wrong jack-in configuration for your project.");
-            vscode.window.showErrorMessage("Error in Jack-in: unable to read port file. See output channel for more information.");
-            cancelJackInTask();
-        }
-    }, (reason) => {
-        watcher.removeAllListeners();
-        outputWindow.append("; Error in Jack-in: ");
-        outputWindow.append("; " + reason);
-        vscode.window.showErrorMessage("Error in Jack-in. See output channel for more information.");
-        cancelJackInTask();
-    });
->>>>>>> 3a80ba65
 }
 
 export function calvaJackout() {
