--- conflicted
+++ resolved
@@ -118,22 +118,11 @@
 }
 
 function evaluateSelectionAsComment(document = {}, options = {}) {
-<<<<<<< HEAD
-    evaluateSelection(document, Object.assign({}, options, { comment: true, pprint: true }));
+    evaluateSelection(document, Object.assign({}, options, { comment: true, pprint: state.config().pprint }));
 }
 
 function evaluateTopLevelFormAsComment(document = {}, options = {}) {
-    evaluateSelection(document, Object.assign({}, options, { comment: true, topLevel: true, pprint: true }));
-}
-
-function evaluateSelectionPrettyPrint(document = {}, options = {}) {
-    evaluateSelection(document, Object.assign({}, options, { pprint: true }));
-}
-function evaluateCurrentTopLevelFormPrettyPrint(document = {}, options = {}) {
-    evaluateSelection(document, Object.assign({}, options, { pprint: true, topLevel: true }));
-=======
-    evaluateSelection(document, Object.assign({}, options, { comment: true, pprint: state.config().pprint }));
->>>>>>> 2abac93e
+    evaluateSelection(document, Object.assign({}, options, { comment: true, topLevel: true, pprint: state.config().pprint }));
 }
 
 function evaluateTopLevelForm(document = {}, options = {}) {
