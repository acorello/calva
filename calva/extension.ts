import * as vscode from 'vscode';
import * as paredit from "./paredit/extension";
import * as fmt from "./calva-fmt/ts/extension";
import * as state from './state';
import * as jackIn from './nrepl/jack-in';
import status from './status';
import connector from './connector';
import CalvaCompletionItemProvider from './providers/completion';
import TextDocumentContentProvider from './providers/content';
import HoverProvider from './providers/hover';
import { DefinitionProvider, WslDefinitionProvider } from './providers/definition';
import EvaluateMiddleWare from './evaluate';
import LintMiddleWare from './lint';
import TestRunnerMiddleWare from './testRunner';
import annotations from './providers/annotations';
<<<<<<< HEAD
import select from './select';
import evaluate from "./evaluate"
import refresh from "./refresh";
import * as replWindow from "./repl-window";
import { format } from 'url';
import * as greetings from "./greet";
=======
import select from './repl/middleware/select';
import * as util from './utilities';
import evaluate from "./repl/middleware/evaluate"
import { nClient } from "./connector"

import { readFileSync, stat } from 'fs';

import Analytics from './analytics';

const greetings = require('@cospaia/calva-lib/lib/calva.greet');
>>>>>>> dc47fb0c

function onDidSave(document) {
    let {
        evaluate,
        lint,
        test
    } = state.config();

    if (document.languageId !== 'clojure') {
        return;
    }

    if (test) {
        if (test) {
            TestRunnerMiddleWare.runNamespaceTests(document);
            state.analytics().logEvent("Calva", "OnSaveTest");
        }
    } else if (evaluate) {
<<<<<<< HEAD
        EvaluateMiddleWare.loadFile(document);
=======
        EvaluateMiddleWare.evaluateFile(document);
        state.analytics().logEvent("Calva", "OnSaveLoad");
>>>>>>> dc47fb0c
    }
    if (lint) {
        LintMiddleWare.lintDocument(document);
        state.analytics().logEvent("Calva", "OnSaveLint");
    }
}

function onDidOpen(document) {
    if (document.languageId !== 'clojure') {
        return;
    }

    if (state.config().lint) {
        LintMiddleWare.lintDocument(document);
    }
}


function activate(context) {
<<<<<<< HEAD
    let fmtExtension = vscode.extensions.getExtension('cospaia.calva-fmt'),
        pareEditExtension = vscode.extensions.getExtension('cospaia.paredit-revived');
    
    state.setExtensionContext(context);
    
    if (!fmtExtension) {
        fmt.activate(context);
    } else {
        vscode.window.showErrorMessage("Calva Format extension detected, which will break things. Please uninstall it before continuing using Calva.", ...["Got it. Will do!"]); 
    }
    if (!pareEditExtension) {
        paredit.activate(context);
    } else {
        vscode.window.showErrorMessage("Calva Paredit extension detected, which can cause pronlems. Please uninstall it.", ...["Got it. Doing it!"]);
    }

    replWindow.activate(context);
=======
    state.cursor.set('analytics', new Analytics(context));
    state.analytics().logPath("/start");
    state.analytics().logEvent("LifeCycle", "Started");
>>>>>>> dc47fb0c
    
    let chan = state.outputChannel();
    chan.appendLine("Calva activated.");
    let {
        autoConnect,
        lint,
        useWSL
    } = state.config();

    status.update();

    // COMMANDS
<<<<<<< HEAD
    context.subscriptions.push(vscode.commands.registerCommand('calva.jackIn', jackIn.calvaJackIn))

=======
    /*
    context.subscriptions.push(vscode.commands.registerCommand('calva.openReplWindow', async function () {
		const panel = vscode.window.createWebviewPanel("replInteractor", "REPL Interactor", vscode.ViewColumn.Active, { retainContextWhenHidden: true, enableScripts: true, localResourceRoots: [vscode.Uri.file(path.join(context.extensionPath, 'html'))] })
		let html = readFileSync(path.join(context.extensionPath, "html/index.html")).toString()
		html = html.replace("{{baseUri}}", getUrl())
		html = html.replace("{{script}}", getUrl("main.js"))
		html = html.replace("{{logo}}", getUrl("/clojure-logo.svg"))
        panel.webview.html = html;

        let session = await nClient.createSession();

        let res = session.eval("*ns*");
        await res.value;
        let ns = res.ns;

        panel.webview.onDidReceiveMessage(async function (msg) {
            if(msg.type == "init") {
                panel.webview.postMessage({ type: "init", value: "", ns: ns });
            }

            if(msg.type == "read-line") {
                let res = session.eval(msg.line, {
                            stderr: m => panel.webview.postMessage({type: "stderr", value: m}),
                            stdout: m => panel.webview.postMessage({type: "stdout", value: m})})
                try {
                    panel.webview.postMessage({type: "repl-response", value: await res.value, ns: res.ns});
                } catch(e) {
                    panel.webview.postMessage({type: "repl-error", ex: e});
                }
            }
        })
	}));
    */
>>>>>>> dc47fb0c
    context.subscriptions.push(vscode.commands.registerCommand('calva.connect', connector.connect));
    context.subscriptions.push(vscode.commands.registerCommand('calva.reconnect', connector.reconnect));
    context.subscriptions.push(vscode.commands.registerCommand('calva.toggleCLJCSession', connector.toggleCLJCSession));
    context.subscriptions.push(vscode.commands.registerCommand('calva.recreateCljsRepl', connector.recreateCljsRepl));
    context.subscriptions.push(vscode.commands.registerCommand('calva.selectCurrentForm', select.selectCurrentForm));
    context.subscriptions.push(vscode.commands.registerCommand('calva.loadFile', EvaluateMiddleWare.loadFile));
    context.subscriptions.push(vscode.commands.registerCommand('calva.evaluateSelection', EvaluateMiddleWare.evaluateSelection));
    context.subscriptions.push(vscode.commands.registerCommand('calva.evaluateCurrentTopLevelForm', EvaluateMiddleWare.evaluateTopLevelForm));
    context.subscriptions.push(vscode.commands.registerCommand('calva.evaluateSelectionPrettyPrint', EvaluateMiddleWare.evaluateSelectionPrettyPrint));
    context.subscriptions.push(vscode.commands.registerCommand('calva.evaluateCurrentTopLevelFormPrettyPrint', EvaluateMiddleWare.evaluateCurrentTopLevelFormPrettyPrint));
    context.subscriptions.push(vscode.commands.registerCommand('calva.evaluateSelectionReplace', EvaluateMiddleWare.evaluateSelectionReplace));
    context.subscriptions.push(vscode.commands.registerCommand('calva.lintFile', LintMiddleWare.lintDocument));
    context.subscriptions.push(vscode.commands.registerCommand('calva.runNamespaceTests', TestRunnerMiddleWare.runNamespaceTestsCommand));
    context.subscriptions.push(vscode.commands.registerCommand('calva.runAllTests', TestRunnerMiddleWare.runAllTestsCommand));
    context.subscriptions.push(vscode.commands.registerCommand('calva.rerunTests', TestRunnerMiddleWare.rerunTestsCommand));

    context.subscriptions.push(vscode.commands.registerCommand('calva.clearInlineResults', annotations.clearEvaluationDecorations));
    context.subscriptions.push(vscode.commands.registerCommand('calva.copyLastResults', evaluate.copyLastResultCommand));

    context.subscriptions.push(vscode.commands.registerCommand('calva.refresh', refresh.refresh));
    context.subscriptions.push(vscode.commands.registerCommand('calva.refreshAll', refresh.refreshAll));

    // PROVIDERS
    context.subscriptions.push(vscode.languages.registerCompletionItemProvider(state.mode, new CalvaCompletionItemProvider()));
    context.subscriptions.push(vscode.languages.registerHoverProvider(state.mode, new HoverProvider()));
    context.subscriptions.push(vscode.languages.registerDefinitionProvider(state.mode, useWSL ? new WslDefinitionProvider() : new DefinitionProvider()));

    vscode.workspace.registerTextDocumentContentProvider('jar', new TextDocumentContentProvider());

    // //EVENTS
    context.subscriptions.push(vscode.workspace.onDidOpenTextDocument((document) => {
        onDidOpen(document);
    }));
    context.subscriptions.push(vscode.workspace.onDidSaveTextDocument((document) => {
        onDidSave(document);
    }));
    context.subscriptions.push(vscode.window.onDidChangeActiveTextEditor((editor) => {
        paredit.updatePareditEnabled();
        status.update();
        if (state.config().syncReplNamespaceToCurrentFile) {
            replWindow.setREPLNamespace()
        }
    }));
    context.subscriptions.push(vscode.workspace.onDidChangeTextDocument(annotations.onDidChangeTextDocument))
    context.subscriptions.push(new vscode.Disposable(() => {
        connector.disconnect();
        chan.dispose();
    }));

    // context.subscriptions.push(vscode.workspace.onDidChangeConfiguration((event) => {
    //     console.log(event);
    // }));

    vscode.commands.executeCommand('setContext', 'calva:activated', true);

    greetings.activationGreetings(chan, lint);

    //Try to connect using an existing .nrepl-port file, searching the root-directory
    if (autoConnect) {
        chan.appendLine("Autoconnecting... (This can be disabled in Settings)");
        connector.autoConnect();
    } else {
        chan.appendLine("Autoconnect disabled in Settings.")
    }
<<<<<<< HEAD
    
    return {
        hasParedit: true,
        hasFormatter: true
    }
}

function deactivate() {
    paredit.deactivate()
    jackIn.killAllProcesses();
=======

    // REPL
    function getUrl(name?: string) {
        if (name)
            return vscode.Uri.file(path.join(context.extensionPath, "html", name)).with({ scheme: 'vscode-resource' }).toString()
        else
            return vscode.Uri.file(path.join(context.extensionPath, "html")).with({ scheme: 'vscode-resource' }).toString()
    }
    state.analytics().logPath("/activated");
    state.analytics().logEvent("LifeCycle", "Activated");
}

function deactivate() {
    state.analytics().logEvent("LifeCycle", "Dectivated");
>>>>>>> dc47fb0c
}


export { activate, deactivate };<|MERGE_RESOLUTION|>--- conflicted
+++ resolved
@@ -13,25 +13,13 @@
 import LintMiddleWare from './lint';
 import TestRunnerMiddleWare from './testRunner';
 import annotations from './providers/annotations';
-<<<<<<< HEAD
 import select from './select';
 import evaluate from "./evaluate"
 import refresh from "./refresh";
 import * as replWindow from "./repl-window";
 import { format } from 'url';
 import * as greetings from "./greet";
-=======
-import select from './repl/middleware/select';
-import * as util from './utilities';
-import evaluate from "./repl/middleware/evaluate"
-import { nClient } from "./connector"
-
-import { readFileSync, stat } from 'fs';
-
 import Analytics from './analytics';
-
-const greetings = require('@cospaia/calva-lib/lib/calva.greet');
->>>>>>> dc47fb0c
 
 function onDidSave(document) {
     let {
@@ -50,12 +38,8 @@
             state.analytics().logEvent("Calva", "OnSaveTest");
         }
     } else if (evaluate) {
-<<<<<<< HEAD
         EvaluateMiddleWare.loadFile(document);
-=======
-        EvaluateMiddleWare.evaluateFile(document);
         state.analytics().logEvent("Calva", "OnSaveLoad");
->>>>>>> dc47fb0c
     }
     if (lint) {
         LintMiddleWare.lintDocument(document);
@@ -75,7 +59,10 @@
 
 
 function activate(context) {
-<<<<<<< HEAD
+    state.cursor.set('analytics', new Analytics(context));
+    state.analytics().logPath("/start");
+    state.analytics().logEvent("LifeCycle", "Started");
+
     let fmtExtension = vscode.extensions.getExtension('cospaia.calva-fmt'),
         pareEditExtension = vscode.extensions.getExtension('cospaia.paredit-revived');
     
@@ -93,11 +80,6 @@
     }
 
     replWindow.activate(context);
-=======
-    state.cursor.set('analytics', new Analytics(context));
-    state.analytics().logPath("/start");
-    state.analytics().logEvent("LifeCycle", "Started");
->>>>>>> dc47fb0c
     
     let chan = state.outputChannel();
     chan.appendLine("Calva activated.");
@@ -110,44 +92,8 @@
     status.update();
 
     // COMMANDS
-<<<<<<< HEAD
     context.subscriptions.push(vscode.commands.registerCommand('calva.jackIn', jackIn.calvaJackIn))
 
-=======
-    /*
-    context.subscriptions.push(vscode.commands.registerCommand('calva.openReplWindow', async function () {
-		const panel = vscode.window.createWebviewPanel("replInteractor", "REPL Interactor", vscode.ViewColumn.Active, { retainContextWhenHidden: true, enableScripts: true, localResourceRoots: [vscode.Uri.file(path.join(context.extensionPath, 'html'))] })
-		let html = readFileSync(path.join(context.extensionPath, "html/index.html")).toString()
-		html = html.replace("{{baseUri}}", getUrl())
-		html = html.replace("{{script}}", getUrl("main.js"))
-		html = html.replace("{{logo}}", getUrl("/clojure-logo.svg"))
-        panel.webview.html = html;
-
-        let session = await nClient.createSession();
-
-        let res = session.eval("*ns*");
-        await res.value;
-        let ns = res.ns;
-
-        panel.webview.onDidReceiveMessage(async function (msg) {
-            if(msg.type == "init") {
-                panel.webview.postMessage({ type: "init", value: "", ns: ns });
-            }
-
-            if(msg.type == "read-line") {
-                let res = session.eval(msg.line, {
-                            stderr: m => panel.webview.postMessage({type: "stderr", value: m}),
-                            stdout: m => panel.webview.postMessage({type: "stdout", value: m})})
-                try {
-                    panel.webview.postMessage({type: "repl-response", value: await res.value, ns: res.ns});
-                } catch(e) {
-                    panel.webview.postMessage({type: "repl-error", ex: e});
-                }
-            }
-        })
-	}));
-    */
->>>>>>> dc47fb0c
     context.subscriptions.push(vscode.commands.registerCommand('calva.connect', connector.connect));
     context.subscriptions.push(vscode.commands.registerCommand('calva.reconnect', connector.reconnect));
     context.subscriptions.push(vscode.commands.registerCommand('calva.toggleCLJCSession', connector.toggleCLJCSession));
@@ -212,8 +158,9 @@
     } else {
         chan.appendLine("Autoconnect disabled in Settings.")
     }
-<<<<<<< HEAD
-    
+    state.analytics().logPath("/activated");
+    state.analytics().logEvent("LifeCycle", "Activated");
+
     return {
         hasParedit: true,
         hasFormatter: true
@@ -221,24 +168,9 @@
 }
 
 function deactivate() {
+    state.analytics().logEvent("LifeCycle", "Dectivated");
     paredit.deactivate()
     jackIn.killAllProcesses();
-=======
-
-    // REPL
-    function getUrl(name?: string) {
-        if (name)
-            return vscode.Uri.file(path.join(context.extensionPath, "html", name)).with({ scheme: 'vscode-resource' }).toString()
-        else
-            return vscode.Uri.file(path.join(context.extensionPath, "html")).with({ scheme: 'vscode-resource' }).toString()
-    }
-    state.analytics().logPath("/activated");
-    state.analytics().logEvent("LifeCycle", "Activated");
-}
-
-function deactivate() {
-    state.analytics().logEvent("LifeCycle", "Dectivated");
->>>>>>> dc47fb0c
 }
 
 
