import * as vscode from 'vscode';
import * as path from "path";

import * as state from './state';
import status from './status';
import connector from './connector';
import terminal from './terminal';
import CalvaCompletionItemProvider from './providers/completion';
import TextDocumentContentProvider from './providers/content';
import HoverProvider from './providers/hover';
import { DefinitionProvider, WslDefinitionProvider } from './providers/definition';
import EvaluateMiddleWare from './repl/middleware/evaluate';
import LintMiddleWare from './repl/middleware/lint';
import TestRunnerMiddleWare from './repl/middleware/testRunner';
import annotations from './providers/annotations';
import select from './repl/middleware/select';
import * as util from './utilities';
import evaluate from "./repl/middleware/evaluate"
import { nClient } from "./connector"

import { readFileSync } from 'fs';

import Telemetry from './telemetry';
//import Telemetry from './telemetry';

const greetings = require('@cospaia/calva-lib/lib/calva.greet');

function onDidSave(document) {
    let {
        evaluate,
        lint,
        test
    } = state.config();

    if (document.languageId !== 'clojure') {
        return;
    }

    if (test) {
        if (test) {
            TestRunnerMiddleWare.runNamespaceTests(document);
        }
    } else if (evaluate) {
        EvaluateMiddleWare.evaluateFile(document);
    }
    if (lint) {
        LintMiddleWare.lintDocument(document);
    }
}

function onDidOpen(document) {
    if (document.languageId !== 'clojure') {
        return;
    }

    if (state.config().lint) {
        LintMiddleWare.lintDocument(document);
    }
}


function activate(context) {
<<<<<<< HEAD
    Telemetry.init();

    let chan = state.deref().get('outputChannel');
=======
    let chan = state.outputChannel();
>>>>>>> 3d232a08
    chan.appendLine("Calva activated.");
    let {
        autoConnect,
        lint,
        useWSL
    } = state.config();

    status.update();

    // COMMANDS
    /*
    context.subscriptions.push(vscode.commands.registerCommand('calva.openReplWindow', async function () {
		const panel = vscode.window.createWebviewPanel("replInteractor", "REPL Interactor", vscode.ViewColumn.Active, { retainContextWhenHidden: true, enableScripts: true, localResourceRoots: [vscode.Uri.file(path.join(context.extensionPath, 'html'))] })
		let html = readFileSync(path.join(context.extensionPath, "html/index.html")).toString()
		html = html.replace("{{baseUri}}", getUrl())
		html = html.replace("{{script}}", getUrl("main.js"))
		html = html.replace("{{logo}}", getUrl("/clojure-logo.svg"))
        panel.webview.html = html;

        let session = await nClient.createSession();

        let res = session.eval("*ns*");
        await res.value;
        let ns = res.ns;

        panel.webview.onDidReceiveMessage(async function (msg) {
            if(msg.type == "init") {
                panel.webview.postMessage({ type: "init", value: "", ns: ns });
            }

            if(msg.type == "read-line") {
                let res = session.eval(msg.line, {
                            stderr: m => panel.webview.postMessage({type: "stderr", value: m}),
                            stdout: m => panel.webview.postMessage({type: "stdout", value: m})})
                try {
                    panel.webview.postMessage({type: "repl-response", value: await res.value, ns: res.ns});
                } catch(e) {
                    panel.webview.postMessage({type: "repl-error", ex: e});
                }
            }
        })
	}));
    */
    context.subscriptions.push(vscode.commands.registerCommand('calva.connect', connector.connect));
    context.subscriptions.push(vscode.commands.registerCommand('calva.reconnect', connector.reconnect));
    context.subscriptions.push(vscode.commands.registerCommand('calva.toggleCLJCSession', connector.toggleCLJCSession));
    context.subscriptions.push(vscode.commands.registerCommand('calva.recreateCljsRepl', connector.recreateCljsRepl));
    context.subscriptions.push(vscode.commands.registerCommand('calva.selectCurrentForm', select.selectCurrentForm));
    context.subscriptions.push(vscode.commands.registerCommand('calva.evaluateFile', EvaluateMiddleWare.evaluateFile));
    context.subscriptions.push(vscode.commands.registerCommand('calva.evaluateSelection', EvaluateMiddleWare.evaluateSelection));
    context.subscriptions.push(vscode.commands.registerCommand('calva.evaluateCurrentTopLevelForm', EvaluateMiddleWare.evaluateTopLevelForm));
    context.subscriptions.push(vscode.commands.registerCommand('calva.evaluateSelectionPrettyPrint', EvaluateMiddleWare.evaluateSelectionPrettyPrint));
    context.subscriptions.push(vscode.commands.registerCommand('calva.evaluateCurrentTopLevelFormPrettyPrint', EvaluateMiddleWare.evaluateCurrentTopLevelFormPrettyPrint));
    context.subscriptions.push(vscode.commands.registerCommand('calva.evaluateSelectionReplace', EvaluateMiddleWare.evaluateSelectionReplace));
    context.subscriptions.push(vscode.commands.registerCommand('calva.lintFile', LintMiddleWare.lintDocument));
    context.subscriptions.push(vscode.commands.registerCommand('calva.runNamespaceTests', TestRunnerMiddleWare.runNamespaceTestsCommand));
    context.subscriptions.push(vscode.commands.registerCommand('calva.runAllTests', TestRunnerMiddleWare.runAllTestsCommand));
    context.subscriptions.push(vscode.commands.registerCommand('calva.rerunTests', TestRunnerMiddleWare.rerunTestsCommand));
    context.subscriptions.push(vscode.commands.registerCommand('calva.openREPLTerminal', terminal.openREPLTerminalCommand));
    context.subscriptions.push(vscode.commands.registerCommand('calva.loadNamespace', terminal.loadNamespaceCommand));
    context.subscriptions.push(vscode.commands.registerCommand('calva.setREPLNamespace', terminal.setREPLNamespaceCommand));
    context.subscriptions.push(vscode.commands.registerCommand('calva.evalCurrentFormInREPLTerminal', terminal.evalCurrentFormInREPLTerminalCommand));
    context.subscriptions.push(vscode.commands.registerCommand('calva.evalCurrentTopLevelFormInREPLTerminal', terminal.evalCurrentTopLevelFormInREPLTerminalCommand));
    context.subscriptions.push(vscode.commands.registerCommand('calva.clearInlineResults', annotations.clearEvaluationDecorations));
    context.subscriptions.push(vscode.commands.registerCommand('calva.copyLastResults', evaluate.copyLastResultCommand));

    // PROVIDERS
    context.subscriptions.push(vscode.languages.registerCompletionItemProvider(state.mode, new CalvaCompletionItemProvider()));
    context.subscriptions.push(vscode.languages.registerHoverProvider(state.mode, new HoverProvider()));
    context.subscriptions.push(vscode.languages.registerDefinitionProvider(state.mode, useWSL ? new WslDefinitionProvider() : new DefinitionProvider()));

    vscode.workspace.registerTextDocumentContentProvider('jar', new TextDocumentContentProvider());

    // //EVENTS
    context.subscriptions.push(vscode.workspace.onDidOpenTextDocument((document) => {
        onDidOpen(document);
    }));
    context.subscriptions.push(vscode.workspace.onDidSaveTextDocument((document) => {
        onDidSave(document);
    }));
    context.subscriptions.push(vscode.window.onDidChangeActiveTextEditor((editor) => {
        status.update();
        if (state.config().syncReplNamespaceToCurrentFile) {
            terminal.setREPLNamespace()
        }
    }));
    context.subscriptions.push(vscode.workspace.onDidChangeTextDocument(annotations.onDidChangeTextDocument))
    context.subscriptions.push(new vscode.Disposable(() => {
        connector.disconnect();
        chan.dispose();
    }));

    // context.subscriptions.push(vscode.workspace.onDidChangeConfiguration((event) => {
    //     console.log(event);
    // }));

    vscode.commands.executeCommand('setContext', 'calva:activated', true);

    greetings.activationGreetings(chan, lint);

    //Try to connect using an existing .nrepl-port file, searching the root-directory
    if (autoConnect) {
        chan.appendLine("Autoconnecting... (This can be disabled in Settings)");
        connector.autoConnect();
    } else {
        chan.appendLine("Autoconnect disabled in Settings.")
    }

    // REPL
    function getUrl(name?: string) {
        if (name)
            return vscode.Uri.file(path.join(context.extensionPath, "html", name)).with({ scheme: 'vscode-resource' }).toString()
        else
            return vscode.Uri.file(path.join(context.extensionPath, "html")).with({ scheme: 'vscode-resource' }).toString()
    }

    Telemetry.log('activated');
}

function deactivate() {
    Telemetry.dispose();
}


export { activate, deactivate };<|MERGE_RESOLUTION|>--- conflicted
+++ resolved
@@ -60,13 +60,8 @@
 
 
 function activate(context) {
-<<<<<<< HEAD
     Telemetry.init();
-
-    let chan = state.deref().get('outputChannel');
-=======
     let chan = state.outputChannel();
->>>>>>> 3d232a08
     chan.appendLine("Calva activated.");
     let {
         autoConnect,
