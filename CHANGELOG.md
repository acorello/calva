--- conflicted
+++ resolved
@@ -4,8 +4,6 @@
 
 ## [Unreleased]
 
-<<<<<<< HEAD
-=======
 ## [2.0.230] - 2021-12-13
 - Fix: [Hover broken when repl is connected but cider-nrelp is not present](https://github.com/BetterThanTomorrow/calva/issues/1432)
 - Fix: [Some valid floats are highlighted incorrectly](https://github.com/BetterThanTomorrow/calva/issues/1378)
@@ -16,7 +14,6 @@
 - Fix: [Run All Tests command doesn't run tests in .cljc file with reader conditional in ns](https://github.com/BetterThanTomorrow/calva/issues/1328).
 - Fix: [Allow LSP features on jar files](https://github.com/BetterThanTomorrow/calva/issues/1421)
 
->>>>>>> 3eab980c
 ## [2.0.228] - 2021-12-02
 - Revert: Parinfer Experimental
 - Revert: Full Format Experimental
