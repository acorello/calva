# Change Log

Changes to Calva.

## [Unreleased]
<<<<<<< HEAD
- [Add Resolve Macro As (clojure-lsp) support](https://github.com/BetterThanTomorrow/calva/issues/1077)
=======
- Fix: [REPL evaluation hangs if an error is raised during debug session](https://github.com/BetterThanTomorrow/calva/issues/1118)

## [2.0.189] - 2021-04-18
- [Paredit backspace should delete non-bracket parts of the opening token](https://github.com/BetterThanTomorrow/calva/issues/1122)
- [Use `shift+tab` for the ”Infer parens from indentation” command](https://github.com/BetterThanTomorrow/calva/issues/1126)
- Fix: [Inline evaluation results can show up in the wrong editor](https://github.com/BetterThanTomorrow/calva/issues/1120)
- [Bring back results in hovers](https://github.com/BetterThanTomorrow/calva/issues/736)

## [2.0.188] - 2021-04-16
- Fix: [Getting Started REPL failing on Windows when username has spaces (on some machines)](https://github.com/BetterThanTomorrow/calva/issues/1085)
>>>>>>> dba2b1be

## [2.0.187] - 2021-04-11
- [Add built-in REPL Connect Sequences for ClojureScript built-in for browser and Node REPLs](https://github.com/BetterThanTomorrow/calva/issues/1114)
- [Remove Nashorn ClojureScript Jack-in option](https://github.com/BetterThanTomorrow/calva/issues/1117)

## [2.0.186] - 2021-04-10
- [Allow keybindings to target when the cursor is inside a comment or a string](https://github.com/BetterThanTomorrow/calva/issues/1023)
- [Use alt+up/down for drag sexpr backward/forward](https://github.com/BetterThanTomorrow/calva/issues/1111)
- [Make it possible to disable some of Paredits hijacking of VS Code default shortcuts](https://github.com/BetterThanTomorrow/calva/issues/1112)
- Fix: [The unbalanced closing-bracket feature is active in line comments](https://github.com/BetterThanTomorrow/calva/issues/1105)
- [Remove the display diagnostics setting in favor of managing diagnostics entirely via clojure-lsp config](https://github.com/BetterThanTomorrow/calva/issues/1067)
- Bump `clojure-lsp` to [2021.04.07-16.34.10](https://github.com/clojure-lsp/clojure-lsp/releases/tag/2021.04.07-16.34.10)
- Bump `cider-nrepl` to [0.25.10](https://github.com/clojure-emacs/cider-nrepl/blob/master/CHANGELOG.md#02510-2021-04-08)


## [2.0.185] - 2021-04-05
- Fix: [Paredit slurp sometimes leaves an extra space](https://github.com/BetterThanTomorrow/calva/issues/1098)
- Fix: [Delete empty literal function causes newline to be removed](https://github.com/BetterThanTomorrow/calva/issues/1079)
- Add experimental setting to: [Prevent extra closing brackets in strict mode](https://github.com/BetterThanTomorrow/calva/issues/650)
- Bump `clojure-lsp` to `2021.04.03-18.43.55`

## [2.0.184] - 2021-04-02
- Fix: [Calva not detecting tests with aliased clojure.test namespace](https://github.com/BetterThanTomorrow/calva/issues/1086)
- Fix: [Auto-generated namespaces not working correctly in some cases](https://github.com/BetterThanTomorrow/calva/issues/1060)
- [Make clojure-lsp version configurable by the user](https://github.com/BetterThanTomorrow/calva/issues/1088) and bump to `2021.03.30-20.42.34`
- [Remove warning about clj-kondo extension](https://github.com/BetterThanTomorrow/calva/issues/1091)

## [2.0.183] - 2021-03-30
- [Stop printing to the output window when all evaluations are interrupted](https://github.com/BetterThanTomorrow/calva/issues/978)
- Fix: [Completion not working with babashka](https://github.com/BetterThanTomorrow/calva/issues/1083)

## [2.0.182] - 2021-03-26
- [Use graalvm-compiled native image for clojure-lsp instead of jar](https://github.com/BetterThanTomorrow/calva/issues/1017)

## [2.0.181] - 2021-03-22
- Update clojure-lsp to 2021.03.21-23.29.19

## [2.0.180] - 2021-03-21
- [Make Paredit forward, then backward selections (and vice versa) behave like ”normal” foward/backward selection does](https://github.com/BetterThanTomorrow/calva/pull/1062)

## [2.0.179] - 2021-03-10
- Implementation detail: [Use cljs for state](https://github.com/BetterThanTomorrow/calva/pull/1053)

## [2.0.178] - 2021-03-09
- [Add command for evaluating from start of list to cursor](https://github.com/BetterThanTomorrow/calva/issues/1057)
- Add custom REPL snippet variables, $selection, $head, and $tail

## [2.0.177] - 2021-03-07
- Fix: [Navigating to a definition in a jar file throws error in console](https://github.com/BetterThanTomorrow/calva/issues/1047)
- [Add a Getting Started REPL feature](https://github.com/BetterThanTomorrow/calva/issues/1040)

## [2.0.176] - 2021-02-24
- Revert switch to cljs for lsp, until [the issue with released cljs/js interop](https://github.com/BetterThanTomorrow/calva/issues/1044) has been fixed

## [2.0.174] - 2021-02-24
- [Translate clojure-lsp integration to cljs](https://github.com/BetterThanTomorrow/calva/issues/1025)

## [2.0.173] - 2021-02-21
- Fix [Connect ”not in project” glitches](https://github.com/BetterThanTomorrow/calva/issues/814)
- [Add a ”Start Standalone REPL” commands](https://github.com/BetterThanTomorrow/calva/issues/1003)
- [Add a configuration option to disable diagnostics](https://github.com/BetterThanTomorrow/calva/pull/981)

## [2.0.171] - 2021-02-10
- Update clojure-lsp to version 2021.02.09-18.28.06 (Fix: [Auto completion does not work in clojure-lsp only mode (no repl connection)](https://github.com/BetterThanTomorrow/calva/issues/996#issuecomment-776148282))
- Update clojure-lsp to version 2021.02.10-03.01.19 (Fix: [Project clj-kondo config file not being considered](https://github.com/BetterThanTomorrow/calva/issues/1026))

## [2.0.170] - 2021-02-09
- [Paredit drag backward/forward should drag bindings as pairs](https://github.com/BetterThanTomorrow/calva/issues/529)

## [2.0.169] - 2021-02-09
- Update clojure-lsp to version 2021.02.07-22.51.26 (fix previous attempt)

## [2.0.168] - 2021-02-08
- Update clojure-lsp to version 2021.02.07-22.51.26

## [2.0.164] - 2021-02-06
- Really fix: [Demo gifs 404 on VisualStudio Marketplace](https://github.com/BetterThanTomorrow/calva/issues/1018)

## [2.0.163] - 2021-02-06
- Fix: [Demo gifs 404 on VisualStudio Marketplace](https://github.com/BetterThanTomorrow/calva/issues/1018)

## [2.0.162] - 2021-02-06
- Fix for fix of: [Fix Paredit raise sexpr doesn't work when cursor is behind the current form](https://github.com/BetterThanTomorrow/calva/issues/1016)

## [2.0.161] - 2021-02-05
- [Automate more of the release process and document it (including rationale)](https://github.com/BetterThanTomorrow/calva/issues/860)

## [2.0.160] - 2021-02-05
- [Upgrade clojure-lsp to 2021.02.05-03.05.34](https://github.com/clojure-lsp/clojure-lsp/releases/tag/2021.02.05-03.05.34)
- [Fix Paredit raise sexpr doesn't work when cursor is behind the current form](https://github.com/BetterThanTomorrow/calva/issues/1016)

## [2.0.159] - 2021-02-05
- [Enable keyboard shortcuts for custom REPL commands](https://github.com/BetterThanTomorrow/calva/issues/1011)
- [Add commands for tapping current and top-level forms](https://github.com/BetterThanTomorrow/calva/issues/1008)

## [2.0.158] - 2021-02-03
- [Add setting to use only static parts of Calva](https://github.com/BetterThanTomorrow/calva/issues/1005)
- Fix: [Load file command not loading changes since last file save on Windows](https://github.com/BetterThanTomorrow/calva/issues/975)
- Update clojure-lsp to 2021.02.02-14.02.23

## [2.0.157] - 2021-02-01
- [Add command for copying jack-in command to clipboard](https://github.com/BetterThanTomorrow/calva/pull/995)
- [Change default shortcuts for Paredit forward/backward sexp, expand/shrink selection, and for slurping and barfing](https://github.com/BetterThanTomorrow/calva/issues/950)
- [Add Custom Commands variables for current form and more](https://github.com/BetterThanTomorrow/calva/issues/986)
- Fix: [Jack-in fails to launch deps.edn projects for some Windows users](https://github.com/BetterThanTomorrow/calva/issues/1000)

## [2.0.156] - 2021-01-28
- Fix: [Debug instrumentation decoration not working correctly anymore on Windows](https://github.com/BetterThanTomorrow/calva/issues/969)
- Fix: [Debugger decorations issues](https://github.com/BetterThanTomorrow/calva/issues/976)

## [2.0.155] - 2021-01-27
- [Make command palette show alt+enter shortcut variant instead of enter for evaluating top level form](https://github.com/BetterThanTomorrow/calva/issues/989)
- Update clojure-lsp to 2021.01.28-03.03.16
- Fix: [nrepl port detection race condition](https://github.com/BetterThanTomorrow/calva/issues/901)

## [2.0.154] - 2021-01-27
- Fix: [Calva uses ; for comments instead of ;;](https://github.com/BetterThanTomorrow/calva/issues/971)
- Update cider-nrepl to 0.25.8
- Update clojure-lsp to 2021.01.26-22.35.27

## [2.0.153] - 2021-01-19
- [Use status bar message instead of withProgress message for clojure-lsp initialization](https://github.com/BetterThanTomorrow/calva/issues/974)
- [Update cider-nrepl: 0.25.6 -> 0.25.7](https://github.com/BetterThanTomorrow/calva/issues/973)
- Fix: ["Extract function" refactoring doesn't work as expected with selections](https://github.com/BetterThanTomorrow/calva/issues/958)

## [2.0.152] - 2021-01-19
- Fix: [Jack-In env with non-string variables fails](https://github.com/BetterThanTomorrow/calva/issues/959)
- [Use clojure-lsp for usages for debug instrumentation decorations, and stop injecting clj-kondo at jack-in](https://github.com/BetterThanTomorrow/calva/issues/931)

## [2.0.151] - 2021-01-15
- Fix: [Debugger is broken on Windows](https://github.com/BetterThanTomorrow/calva/issues/947)

## [2.0.150] - 2021-01-13
- [Stop bundling clj-kondo in favor of using it through clojure-lsp](https://github.com/BetterThanTomorrow/calva/issues/868)

## [2.0.149] - 2021-01-12
- Fix: [calva.jackInEnv does not resolve `${env:...}`](https://github.com/BetterThanTomorrow/calva/issues/933)
- Update clojure-lsp to version 2021.01.12-02.18.26. Fix: [clojure-lsp processes left running/orphaned if VS Code is closed while the lsp server is starting](https://github.com/BetterThanTomorrow/calva/issues/906)

## [2.0.148] - 2021-01-07
- Update clojure-lsp to version 2021.01.07-20.02.02

## [2.0.147] - 2021-01-07
- Fix: [Dimming ignored forms does not work correctly with metadata](https://github.com/BetterThanTomorrow/calva/issues/908)
- [Improve clojure-lsp jar integration](https://github.com/BetterThanTomorrow/calva/issues/913)
- Update clojure-lsp to version 2021.01.07-12.28.44

## [2.0.146] - 2021-01-04
- Fix: [Slurp forward sometimes joins forms to one](https://github.com/BetterThanTomorrow/calva/issues/883)
- Fix: [clojure-lsp processes left running/orphaned if VS Code is closed while the lsp server is starting](https://github.com/BetterThanTomorrow/calva/issues/906)
- Fix: [go to definition jumps to inc instead of inc'](https://github.com/BetterThanTomorrow/calva/issues/884)
- Fix: [Error when start a REPL with jdk15](https://github.com/BetterThanTomorrow/calva/issues/888)

## [2.0.145] - 2021-01-03
- [Add command for opening the file for the output/repl window namespace](https://github.com/BetterThanTomorrow/calva/issues/920)
- [Add setting for auto opening the repl window on Jack-in/Connect](https://github.com/BetterThanTomorrow/calva/issues/922)
- [Add setting for auto opening the Jack-in Terminal](https://github.com/BetterThanTomorrow/calva/issues/923)
- [Replace opening Calva says on start w/ info message box](https://github.com/BetterThanTomorrow/calva/issues/923)
- [Add command for opening Calva documentation](https://github.com/BetterThanTomorrow/calva/issues/923)
- [Change default keyboard shortcut for syncing the repl window ns to `ctrl+alt+c n`](https://github.com/BetterThanTomorrow/calva/issues/923)

## [2.0.144] - 2021-01-01
- [Reactivate definitions/navigation in core and library files](https://github.com/BetterThanTomorrow/calva/issues/915)
- [Make load-file available in the output window](https://github.com/BetterThanTomorrow/calva/issues/910)
- [Make the ns in the repl prompt a peekable symbol](https://github.com/BetterThanTomorrow/calva/issues/904)

## [2.0.142 and 2.0.143] - 2020-12-30
- No changes besides version number. Released due to vsix publishing issues.

## [2.0.141] - 2020-12-30
- Update clojure-lsp to include [jar dependency navigation fix for Windows](https://github.com/clojure-lsp/clojure-lsp/issues/223)
- Fix: [clojure-lsp refactorings not working on Windows](https://github.com/BetterThanTomorrow/calva/issues/911)
- [Remove default key binding for toggling Calva key bindings](https://github.com/BetterThanTomorrow/calva/issues/815)

## [2.0.140] - 2020-12-28
- [Make Jack-in dependency versions configurable (and bump 'em all with default settings)](https://github.com/BetterThanTomorrow/calva/pull/899)

## [2.0.139] - 2020-12-28
- [Use Pseudo Terminal instead of Task for Jack-in](https://github.com/BetterThanTomorrow/calva/pull/654)
- [Prefer cider-nrepl symbol definitions over clojure-lsp](https://github.com/BetterThanTomorrow/calva/issues/897)
- [Enable clojure-lsp completion items when no nrepl connection](https://github.com/BetterThanTomorrow/calva/pull/898)

## [2.0.138] - 2020-12-27
- [Bring in refactorings we get access to via clojure-lsp](https://github.com/BetterThanTomorrow/calva/issues/890)
- [Add ”clojure-lsp starting” progress indicator](https://github.com/BetterThanTomorrow/calva/issues/892)
- [Fix step into local dep with debugger](https://github.com/BetterThanTomorrow/calva/issues/893)

## [2.0.137] - 2020-12-24
- [Bring in clojure-lsp](https://github.com/BetterThanTomorrow/calva/pull/572)

## [2.0.136] - 2020-12-23
- Fix: [Jack-in/Connect prompts sometimes not showing on Windows](https://github.com/BetterThanTomorrow/calva/issues/885)

## [2.0.135] - 2020-12-20
- [Binding keys to REPL functions, passing the namespace and cursor line (Notespace integration)](https://github.com/BetterThanTomorrow/calva/issues/863)
- [Make REPL prompt submit if the cursor is after the top level form](https://github.com/BetterThanTomorrow/calva/issues/875)
- [Only print stacktrace on demand](https://github.com/BetterThanTomorrow/calva/issues/878)

## [2.0.134] - 2020-12-05
- Fix: [Live share jackout error](https://github.com/BetterThanTomorrow/calva/issues/856)
- Fix: [Cannot read property 'document' of undefined](https://github.com/BetterThanTomorrow/calva/issues/846)

## [2.0.133] - 2020-11-25
- Add [ns name deriving](https://github.com/BetterThanTomorrow/calva/issues/844)

## [2.0.132] - 2020-11-16
- Fix: [[Live Share] connecting to REPL as guest doesn't work in multi-project workspace](https://github.com/BetterThanTomorrow/calva/issues/831)

## [2.0.131] - 2020-11-05
- Fix: [Syntax highlighting error when repl prompt shows ns containing digits](https://github.com/BetterThanTomorrow/calva/issues/834)
- Fix: [Syntax highlighting errors with tokens at the start of a line](https://github.com/BetterThanTomorrow/calva/issues/835)
- Fix: [Various parsing issues](https://github.com/BetterThanTomorrow/calva/issues/802)

## [2.0.130] - 2020-10-25
- Fix: [Jack-in broken on Windows](https://github.com/BetterThanTomorrow/calva/issues/827)

## [2.0.129] - 2020-10-17
- [Improve stack trace output](https://github.com/BetterThanTomorrow/calva/pull/806)
- Fix: [Jack-in is broken for multi-project workspaces](https://github.com/BetterThanTomorrow/calva/issues/821)

## [2.0.128] - 2020-10-17
- Fix: [Jack-in is broken if live share extension is not installed](https://github.com/BetterThanTomorrow/calva/issues/821)

## [2.0.127] - 2020-10-17
- [Live Share Support](https://github.com/BetterThanTomorrow/calva/issues/803)

## [2.0.126] - 2020-10-11
- Fix: [Can't Jack-In to new Luminus template (+re-frame +shadow-cljs)](https://github.com/BetterThanTomorrow/calva/issues/777)
- Fix: [Wrong `(in-ns ...)` sent for files with `.bb` extension](https://github.com/BetterThanTomorrow/calva/issues/812)

## [no new version] - 2020-09-21
- [Move docs into repo](https://github.com/BetterThanTomorrow/calva/issues/788)

## [2.0.125] - 2020-09-20
- [Fix: evals should be ignored during parsing](https://github.com/BetterThanTomorrow/calva/issues/763)
- Fix: [Test runner can't find tests under cursor when using a custom test macro](https://github.com/BetterThanTomorrow/calva/issues/786)
- Fix: [Test runner output only partially commented](https://github.com/BetterThanTomorrow/calva/issues/787)
- [Allow toggling keyboard shortcuts](https://github.com/BetterThanTomorrow/calva/issues/784)

## [2.0.124] - 2020-08-31
- Re-fix: [Can't jack-in when no project file is open](https://github.com/BetterThanTomorrow/calva/issues/734)
- [Fix getDocument function to not return a Log document](https://github.com/BetterThanTomorrow/calva/issues/771)
- Fix: [Inline evaluation result disappears after a second](https://github.com/BetterThanTomorrow/calva/issues/774)

## [2.0.123] - 2020-08-26
- [Change output/repl window extension to .calva-repl](https://github.com/BetterThanTomorrow/calva/issues/754)
- Re-fix: [Interrupting evaluations produces extra output and no prompt](https://github.com/BetterThanTomorrow/calva/issues/738)
- [Fix/enhance test runner](https://github.com/BetterThanTomorrow/calva/issues/764)

## [2.0.122] - 2020-08-20
- Fix: [Can't jack-in when no project file is open](https://github.com/BetterThanTomorrow/calva/issues/734)
- Fix: [Fix stacktraces not showing in output](https://github.com/BetterThanTomorrow/calva/pull/759)

## [2.0.121] - 2020-08-19
- Fix: ["Go to definition" command fails](https://github.com/BetterThanTomorrow/calva/issues/636)
- Fix: [Weird expand selection behavior near an anonymous function](https://github.com/BetterThanTomorrow/calva/issues/600)
- Fix: [Backspace is not working properly in the output window](https://github.com/BetterThanTomorrow/calva/issues/700)
- Fix: [Cannot read property 'includes' of undefined](https://github.com/BetterThanTomorrow/calva/issues/753)

## [2.0.120] - 2020-08-17
- Fix: [Interrupting evaluations produces extra output and no prompt](https://github.com/BetterThanTomorrow/calva/issues/738)
- Add REPL history to new output/REPL window
- Fix: [Calva's ESC keybinding overrides VS Code's (useful) default](https://github.com/BetterThanTomorrow/calva/issues/740)

## [2.0.119] - 2020-08-07
- Really fix: [Accessing recent results (*1, *2, *3) does not work](https://github.com/BetterThanTomorrow/calva/issues/724)

## [2.0.118] - 2020-08-06
- [Remove old REPL Window](https://github.com/BetterThanTomorrow/calva/issues/711)

## [2.0.117] - 2020-08-05
- Fix: [Paste is broken in 2.0.116](https://github.com/BetterThanTomorrow/calva/issues/730)

## [2.0.116] - 2020-08-05
- Fix: [Format-on-paste should not operate inside string literals](https://github.com/BetterThanTomorrow/calva/issues/720)
- Fix: [Accessing recent results (*1, *2, *3) does not work](https://github.com/BetterThanTomorrow/calva/issues/724)

## [2.0.115] - 2020-08-02
- [Add hover to display results for eval as window into output file](https://github.com/BetterThanTomorrow/calva/issues/693)

## [2.0.114] - 2020-08-02
- Fix: [Stop popping up output window when load file has errors](https://github.com/BetterThanTomorrow/calva/issues/717)

## [2.0.113] - 2020-08-1
- [Add vscode command for to eval code given as args](https://github.com/BetterThanTomorrow/calva/issues/690)
- [Move custom REPL snippets to new output/repl window](https://github.com/BetterThanTomorrow/calva/issues/713)
- Fix: [Continuously evaluating in infinite loop](https://github.com/BetterThanTomorrow/calva/issues/712)

## [2.0.112] - 2020-07-30
- Fix: [Don't open output window until connect starts](https://github.com/BetterThanTomorrow/calva/issues/707)

## [2.0.111] - 2020-07-29
- [Handling ansi code by stripping it](https://github.com/BetterThanTomorrow/calva/issues/696)
- Fix: [Output window sometimes getting out of synch, needing overwrite](https://github.com/BetterThanTomorrow/calva/issues/699)
- Fix: [The *Calva says* panel + output window opening at startup gets a bit too much](https://github.com/BetterThanTomorrow/calva/issues/702)
- Fix: [Repl connection fails if afterCLJJackInCode errors](https://github.com/BetterThanTomorrow/calva/issues/703)

## [2.0.110] - 2020-07-28
- [Fix Connect Fails on Windows](https://github.com/BetterThanTomorrow/calva/issues/694)

## [2.0.109] - 2020-07-27
- [New output/REPL window introduced](https://github.com/BetterThanTomorrow/calva/issues/681)

## [2.0.108] - 2020-07-24
- Fix [Jack-in error when choosing Clojure CLI + shadow-cljs project type](https://github.com/BetterThanTomorrow/calva/issues/675)
- Fix [Cannot use default connect sequences when custom connect sequences added](https://github.com/BetterThanTomorrow/calva/issues/685)
- Add analytics to debugger

## [2.0.107] - 2020-06-16
- Fix [Flicker matching brackets as code is typed](https://github.com/BetterThanTomorrow/calva/issues/673)

## [2.0.106] - 2020-06-16
- Fix [Crash - Lexing fails on comment w/ a 20+ hashes](https://github.com/BetterThanTomorrow/calva/issues/667)

## [2.0.105] - 2020-06-15
- Fix [Debug decorations are breaking after stepping through code during debug session](https://github.com/BetterThanTomorrow/calva/issues/669)

## [2.0.104] - 2020-06-14
- Fix [File lexing fails on junk characters inside strings](https://github.com/BetterThanTomorrow/calva/issues/659)
- [Use Pseudo-terminal instead of Task for Jack-in](https://github.com/BetterThanTomorrow/calva/pull/654)

## [2.0.103] - 2020-06-05
- Fix [Stream output messages to Calva Says as they're received](https://github.com/BetterThanTomorrow/calva/issues/638)
- Fix [highlighting of var quote before open token](https://github.com/BetterThanTomorrow/calva/issues/663)

## [2.0.102] - 2020-06-04
- Fix [Format Document sometimes causes Calva to stop working](https://github.com/BetterThanTomorrow/calva/issues/651)
- Fix [repl hanging after disconnecting debugger while repl window focused](https://github.com/BetterThanTomorrow/calva/issues/647)
- [Use a pseudo terminal for Jack-in - and stop (ab)using the Tasks system for this](https://github.com/BetterThanTomorrow/calva/pull/654)

## [2.0.101] - 2020-05-11
- [Paredit slurp outer form if current form is nested](https://github.com/BetterThanTomorrow/calva/issues/554)

## [2.0.100] - 2020-05-11
- Fix [clj-kondo exceptions thrown by debugger decorations code](https://github.com/BetterThanTomorrow/calva/issues/642)
- Move [warning for clj-kondo not found on classpath](https://github.com/BetterThanTomorrow/calva/issues/639) to Calva says output channel instead of window warning

## [2.0.99] - 2020-05-10
- Fix [Formatting top-level form stopped working](https://github.com/BetterThanTomorrow/calva/issues/640)

## [2.0.98] - 2020-05-04
- Fix [Problems Editing a Bare file (instead of directory)](https://github.com/BetterThanTomorrow/calva/issues/622)

## [2.0.97] - 2020-05-02
- Fix: [The New Indent engine doesn't follow block rules in ns :require #633](https://github.com/BetterThanTomorrow/calva/issues/633)
- Make the new indent engine the default
- Remove dependency on `paredit.js` from `calva-lib`

## [2.0.96] - 2020-04-29
- [Fix colors in suggestion popup (REPL window)](https://github.com/BetterThanTomorrow/calva/issues/623)
- Add "Instrument Top Level Form for Debugging" command and decorations for instrumented functions
- [Remove duplicate paredit.selectOpenList command in package.json](https://github.com/BetterThanTomorrow/calva/issues/629)

## [2.0.95] - 2020-04-25
- [Separate setting for highlighting current indent guide](https://github.com/BetterThanTomorrow/calva/issues/625)
- [Fix: Problems with v2.0.94 rendering performance ](https://github.com/BetterThanTomorrow/calva/issues/626)

## [2.0.94] - 2020-04-24
- [Rainbow indent guides](https://github.com/BetterThanTomorrow/calva/issues/620)

## [2.0.93] - 2020-04-21
- [Unclutter editor context menu when not in clojure files](https://github.com/BetterThanTomorrow/calva/issues/615)

## [2.0.92] - 2020-04-15
- [Changed all documentation links from https://calva.readthedocs.io/ to https://calva.io/](https://github.com/BetterThanTomorrow/calva/issues/604)
- Add step over, step into, and step out debugger features
- Add annotations for debugging to show debug values as the cursor moves to each breakpoint
- Fix debugger disconnect to show quit value instead of cider-nrepl exception
- Use visible editor if one exists with code being debugged, instead of opening a new one

## [2.0.91] - 2020-04-07
- [Add debugger](https://github.com/BetterThanTomorrow/calva/issues/469)

## [2.0.90] - 2020-04-06
- nREPL `eval` should always send along the `ns` parameter

## [2.0.89] - 2020-03-29
- [Add support for connecting to generic project types](https://github.com/BetterThanTomorrow/calva/issues/595)

## [2.0.88] - 2020-03-22
- [Change all references to `#calva-dev` so that they now point to the `#calva` Slack channel](https://clojurians.slack.com/messages/calva/)

## [2.0.87] - 2020-03-21
- [Fix: Two CLJ REPL Windows open on connect when `afterCLJReplJackInCode`is used](https://github.com/BetterThanTomorrow/calva/issues/593)
- [Add info to docs about how to get around `command not found` Jack-in problems](https://github.com/BetterThanTomorrow/calva/issues/591)

## [2.0.86] - 2020-03-19
- [Fix: REPL Window Paredit does not close strings properly](https://github.com/BetterThanTomorrow/calva/issues/587)

## [2.0.85] - 2020-03-15
- Fix: Make lein-shadow project type use lein injections

## [2.0.84] - 2020-03-15
- [Support projects using lein-shadow](https://github.com/BetterThanTomorrow/calva/issues/585)
- [Add documentation for how to use Calva with Luminus](https://calva.io/luminus/)

## [2.0.83] - 2020-03-13
- When format config fails to parse, fall back on defaults rather than crash
- [Fix: Var quoted symbols are treated as reader tags](https://github.com/BetterThanTomorrow/calva/issues/584)

## [2.0.82] - 2020-03-11
- Fix bug with bad formatting defaults when no config file

## [2.0.81] - 2020-03-11
- [Fix: Structural editing is a bit broken when reader tags are involved](https://github.com/BetterThanTomorrow/calva/issues/581)
- [Add cljfmt indent rules](https://github.com/BetterThanTomorrow/calva/issues/80)

## [2.0.80] - 2020-03-07
- Fix so that Paredit treats symbols containing the quote character correctly.
- [Fix: Parameter hints popup should be off by default](https://github.com/BetterThanTomorrow/calva/issues/574)
- [Fix: `nil` followed by comma not highlighted correctly](https://github.com/BetterThanTomorrow/calva/issues/577)
- [Fix: The syntax highlightning fails with symbols named truesomething/falsesomething](https://github.com/BetterThanTomorrow/calva/issues/578)
- Fix so that Paredit does not consider `^` to be part of a symbol name.

## [2.0.79] - 2020-03-01
- Use scope `variable.other.constant` for keywords, making them highlight nicely
- [Highlight/parsing/etc: Data reader tags are part of the tagged form](https://github.com/BetterThanTomorrow/calva/issues/570)

## [2.0.78] - 2020-02-28
- [Improve structural navigation through unbalanced brackets](https://github.com/BetterThanTomorrow/calva/issues/524)
- [Fix lexer going into some weird state after lexing certain patterns](https://github.com/BetterThanTomorrow/calva/issues/566)

## [2.0.77] - 2020-02-23
- [Make rainbow parens and highlight use the same lexer as Paredit](https://github.com/BetterThanTomorrow/calva/issues/561)
- [Fix: Some character literals throws paredit out of whack](https://github.com/BetterThanTomorrow/calva/issues/563)
- [Fix: Initial expand selection sometimes fails](https://github.com/BetterThanTomorrow/calva/issues/549)
- [Change line comment characters to ;;](https://github.com/BetterThanTomorrow/calva/issues/564)
- [Use editor namespace for custom REPL commands w/o `ns` specified](https://github.com/BetterThanTomorrow/calva/issues/558)
- [Add support for comment continuation](https://github.com/BetterThanTomorrow/calva/issues/536)

## [2.0.76] - 2020-02-12
- [Fix Calva locking up when opening files with very long lines](https://github.com/BetterThanTomorrow/calva/issues/556)

## [2.0.75] - 2020-02-01
- [Support cljs-suitable JavaScript completion](https://github.com/BetterThanTomorrow/calva/issues/552)
- [Fix Printing to Calva REPL prints <repl#7> before each print out](https://github.com/BetterThanTomorrow/calva/issues/548)

## [2.0.74] - 2020-01-12
- [Fix Windows documentation for Evaluate current form](https://github.com/BetterThanTomorrow/calva/issues/533)
- [Fix repl-window history issue](https://github.com/BetterThanTomorrow/calva/issues/491)
- [Fix documentation for Calva jack-in with REBL and Leiningen](https://github.com/BetterThanTomorrow/calva/issues/542)

## [2.0.73] - 2019-12-25
- [Add Paredit drag up/down commands](https://github.com/BetterThanTomorrow/calva/issues/500)
- [Add Paredit drag forward up/backward down commands](https://github.com/BetterThanTomorrow/calva/issues/500)

## [2.0.72] - 2019-12-13
- [Deselect text after surrounding with parens/braces/etc](https://github.com/BetterThanTomorrow/calva/issues/511)
- Fix: [Strict mode backspace/delete not deleting unbalanced brackets](https://github.com/BetterThanTomorrow/calva/issues/501)

## [2.0.71] - 2019-12-13
- Fix: [Autocompletion in REPL window broken](https://github.com/BetterThanTomorrow/calva/issues/519)

## [2.0.70] - 2019-12-12
- Fix: [REPL Window not accepting keys like cursor, return, etcetera](https://github.com/BetterThanTomorrow/calva/issues/516)

## [2.0.69] - 2019-12-12
- Fix: [Prepare for Fix of Webview editor font size bug](https://github.com/microsoft/vscode/commit/7e2d7965e5d5728c53996f0024be9b0681369b2a)
- Fix: [REPL window font broken](https://github.com/BetterThanTomorrow/calva/issues/515)

## [2.0.68] - 2019-12-11
- Fix: [(read-line) is being called twice from the REPL Window](https://github.com/BetterThanTomorrow/calva/issues/509)
- Fix: [Font size if visibly bigger in the REPL window](https://github.com/BetterThanTomorrow/calva/issues/152)

## [2.0.67] - 2019-12-10
- [Use markdown to format doc strings in hover](https://github.com/BetterThanTomorrow/calva/pull/503)
- [Add setting to enable doc strings in parameter hints](https://github.com/BetterThanTomorrow/calva/pull/503)
- Fix: [Select Backward * commands won't grow selection in REPL window](https://github.com/BetterThanTomorrow/calva/issues/498)
- Fix: [Paredit select forward/backward add to the selection stack even when they don't select anything](https://github.com/BetterThanTomorrow/calva/issues/506)
- Fix: Calva disables cursor movement in non-clojure files when switching from REPL window to, say, a `.json` file.

## [2.0.66] - 2019-12-02
- Fix: [Cursor moves forward after undoing wraparound commands in REPL window](https://github.com/BetterThanTomorrow/calva/issues/499)
- Fix: Wrong keybinding for Toggle Paredit Mode, now is `ctrl+alt+p ctrl+alt+m`, as it should be
- Fix: [Force Delete Forward not working in REPL window in strict mode](https://github.com/BetterThanTomorrow/calva/issues/496)

## [2.0.65] - 2019-12-02
- [Make all Paredit selection commands shrinkable](https://www.reddit.com/r/Clojure/comments/e3zni2/a_paredit_visual_guide_calvas_paredit_docs/f9e7ujq/)
- Fix: [Raise Sexp/Form needs updated doc and shortcut keys](https://github.com/BetterThanTomorrow/calva/issues/495)

## [2.0.64] - 2019-12-01
- [Add Paredit commands **Push Form Left/right**](https://www.reddit.com/r/Clojure/comments/e3zni2/a_paredit_visual_guide_calvas_paredit_docs/f95v24w/)
- [Add Paredit command **Rewrap**](https://clojureverse.org/t/calva-paredit-just-got-majorly-better/5155/3)

## [2.0.63] - 2019-11-30
- Improve performance of editing Paredit commands
- Add command **Wrap Around ""**

## [2.0.62] - 2019-11-30
- Fix: [Tokenization errors with quotes, derefs, etcetera](https://github.com/BetterThanTomorrow/calva/issues/467)
- Fix: [Glitch in current form highlight in the REPL window when cursor is to the right of a form](https://github.com/BetterThanTomorrow/calva/issues/472)
- Now using the same Paredit implementation for the editor as for the REPL Window.
  - A much more complete set of Paredit commands, and [all documented](https://calva.io/paredit/), in beautiful GIF animations.
  - List based Paredit commands work on strings as well. (Limited by that strings don't have sub lists/strings).
  - Lots of fixes for Paredit commands.
- Fix: [Paredit not activated until focused moved from and back to the editor again](https://github.com/BetterThanTomorrow/calva/issues/454)
- Improving: [paredit `paredit-kill`](https://github.com/BetterThanTomorrow/calva/issues/380)
- Fix: [paredit `backspace` in strict mode](https://github.com/BetterThanTomorrow/calva/issues/379)
- Fix: [REPL window use it own set of paredit hotkeys and these are not configurable](https://github.com/BetterThanTomorrow/calva/issues/260)
- Add default keyboard shortcut maps for the REPL prompt: multi-line or single-line.
- Improvements for Commands using the **Current form** and **Current top level form**:
  - Fix: [Form selection fails on things like '(1)](https://github.com/BetterThanTomorrow/calva/issues/418)
  - Less precision needed for the right form to be selected.
  - All commands for this use the same implementation (so, you can use e.g. **Select Current Form** to know what **Evaluate Current Form** will evaluate).
- Fix: ["Load current Namespace in REPL Window" command not working](https://github.com/BetterThanTomorrow/calva/issues/477)
- Theme compatible status bar indicators for pprint and paredit

## [2.0.61] - 2019-11-15
- Fix: [paredit.deleteBackward sets cursor position wrong when deleting a line. ](https://github.com/BetterThanTomorrow/calva/issues/458)
- Fix: [Calva Highlight sometimes incorrectly recognizes form as a `comment` form](https://github.com/BetterThanTomorrow/calva/issues/403)
- Fix: [Expand selection fails at the start and end of the input of the REPL window](https://github.com/BetterThanTomorrow/calva/issues/417)
- [Add test message to test runner](https://github.com/BetterThanTomorrow/calva/issues/425)
- [Remove some paredit inconsistencies](https://github.com/BetterThanTomorrow/calva/issues/170)
- Fix: [Lexing regex literal tokenization](https://github.com/BetterThanTomorrow/calva/issues/463)

## [2.0.60] - 2019-11-11
- Re-enable default stylings for nREPL status bar items.
- Make `pprint` the default Pretty Printer.

## [2.0.59] - 2019-11-10
- [Enable information providers in jar files e.g. opened with the "Go to Definition" command](https://github.com/BetterThanTomorrow/calva/pull/455)
- [Make Pretty Printing more Configurable](https://github.com/BetterThanTomorrow/calva/pull/436)

## [2.0.58] - 2019-11-07
- [Incorrect red highlights around brackets/paren in specific case](https://github.com/BetterThanTomorrow/calva/issues/410)
- ["Require REPL Utilities" command is broken](https://github.com/BetterThanTomorrow/calva/issues/451)
- [Fix hover definition for symbols derefed with `@` and quoted symbols](https://github.com/BetterThanTomorrow/calva/issues/106)
- [Improve signature help-while-typing hover, with active arg markup](https://github.com/BetterThanTomorrow/calva/pull/450)

## [2.0.57] - 2019-11-03
- [Provide argument list help as you type the function's arguments](https://github.com/BetterThanTomorrow/calva/issues/361)
- [Support special forms in editor hover/completion](https://github.com/BetterThanTomorrow/calva/issues/441)

## [2.0.56] - 2019-11-02
- Add setting for wether to open REPL Window on connect or not
- [Re-open REPL windows where they were last closed](https://github.com/BetterThanTomorrow/calva/issues/300)
- Lexer performance considerably improved. Fixes [this](https://github.com/BetterThanTomorrow/calva/issues/228) and [this](https://github.com/BetterThanTomorrow/calva/issues/128))
- [REPL colours and logo a bit toned down](https://github.com/BetterThanTomorrow/calva/issues/303)
- Removed `useWSL`configuration option because the the use of Calva is fully supported through the [Remote - WSL](https://marketplace.visualstudio.com/items?itemName=ms-vscode-remote.remote-wsl) extension.

## [2.0.55] - 2019-10-27
- [Add commands for interrupting the current evaluation as well as all running evaluations](https://github.com/BetterThanTomorrow/calva/issues/237)
- [Calva asks for user input when `stdin` needs it (e.g. `read-line`)](https://github.com/BetterThanTomorrow/calva/issues/377)
- Command for clearing the REPL history reworked and now also ”restarts” the REPL window.
- Commands are now added to REPL window history only if they are not identical to the previous command on the history stack.
- [Fix floating promises in evaluation module](https://github.com/BetterThanTomorrow/calva/issues/411)
- REPL Window Evaluation errors now initially hide the stack trace. The user can show it with a click.

## [2.0.54] - 2019-10-25
- [Stop linting, start bundling clj-kondo](https://github.com/BetterThanTomorrow/calva/issues/423)

## [2.0.53] - 2019-10-24
- [Fix hang when user input is requested](https://github.com/BetterThanTomorrow/calva/issues/377)
- Upgrade to `cider-nrepl 0.22.4`

## [2.0.52] - 2019-10-19
- [Add info box for VIM Extension users](https://github.com/BetterThanTomorrow/calva/issues/396)
- [Fix undefined namespace when starting a shadow-cljs cljs REPL Window ](https://github.com/BetterThanTomorrow/calva/issues/115)
- [Make opening the REPL window on connect async](https://github.com/BetterThanTomorrow/calva/issues/399)
- [Fix shadow-cljs menuSelections for Custom Connect Sequences](https://github.com/BetterThanTomorrow/calva/issues/404)

## [2.0.51] - 2019-10-15
- [Toggle the "Use WSL" setting requires extension restart to effect definition provider](https://github.com/BetterThanTomorrow/calva/issues/397)
- [Go to Definition and Peek Definition not working on Windows 10 when using WSL](https://github.com/BetterThanTomorrow/calva/issues/132)
- [Highlight extension settings are uninitialized if no closure editor active on activation ](https://github.com/BetterThanTomorrow/calva/issues/401)
- [Overly aggressive paredit in REPL window](https://github.com/BetterThanTomorrow/calva/issues/255)
- [REPL window use it own set of paredit hotkeys and these are not configurable](https://github.com/BetterThanTomorrow/calva/issues/260)
- [Completion in REPL window should work like in the editor](https://github.com/BetterThanTomorrow/calva/issues/394)

## [2.0.50] - 2019-10-15
- Move user documentation from the wiki to: https://calva.readthedocs.io/

## [2.0.49] - 2019-10-11
- [Fix bugs in comment form selection](https://github.com/BetterThanTomorrow/calva/issues/374)
- [Use of undeclared var in REPL window resets the namespace](https://github.com/BetterThanTomorrow/calva/issues/257)
- [Remove warning that extensions use the `vscode-resource:` scheme directly](https://github.com/BetterThanTomorrow/calva/issues/391)

## [2.0.48] - 2019-10-11
- [Support Jack-in without file open for single-rooted workspace](https://github.com/BetterThanTomorrow/calva/issues/366)
- [Show argument list of fn](https://github.com/BetterThanTomorrow/calva/issues/238)
- [Make code more robust in case Jack-in task fails](https://github.com/BetterThanTomorrow/calva/issues/367)
- [Fix dimming out of stacked ignored forms](https://github.com/BetterThanTomorrow/calva/issues/385)
- [The extension should specify the default schemes for document selectors](https://github.com/BetterThanTomorrow/calva/issues/368)

## [2.0.46] - 2019-10-08
- [Connect warnings and errors as popups](https://github.com/BetterThanTomorrow/calva/issues/356)
- [Don't remove default indents when Calva is not the auto-formatter](https://github.com/BetterThanTomorrow/calva/pull/383)

## [2.0.44] - 2019-10-05
- [Support for custom project/workflow commands](https://github.com/BetterThanTomorrow/calva/issues/281)

## [2.0.43] - 2019-10-03
- [Insourcing @tonsky's Clojure Warrior, now named Calva Highlight](https://github.com/BetterThanTomorrow/calva/pull/362)
- [Update status bar when configuration changed](https://github.com/BetterThanTomorrow/calva/issues/358)

## [2.0.42] - 2019-09-29
- [Adding selected calva commands to the editors context menu](https://github.com/BetterThanTomorrow/calva/issues/338)
- [Fix bug with painting all existing result decoration with the same status](https://github.com/BetterThanTomorrow/calva/issues/353)
- [Fix bug with reporting errors using off-by-one line and column numbers](https://github.com/BetterThanTomorrow/calva/issues/354)

## [2.0.41] - 2019-09-28
- [Add pretty print mode](https://github.com/BetterThanTomorrow/calva/issues/327)
- [Add command for evaluating top level form as comment](https://github.com/BetterThanTomorrow/calva/issues/349)
- [Stop writing results from **Evaluate to Comment** to output pane](https://github.com/BetterThanTomorrow/calva/issues/347)

## [2.0.40] - 2019-09-25
- [Add command for connecting to a non-project REPL](https://github.com/BetterThanTomorrow/calva/issues/328)
- [Add hover to inline result display, containing the full results](https://github.com/BetterThanTomorrow/calva/pull/336)
- [Better inline evaluation error reports with file context](https://github.com/BetterThanTomorrow/calva/issues/329)
- [Enhancement REPL window handling / nREPL menu button](https://github.com/BetterThanTomorrow/calva/issues/337)
- [Print async output, and a setting for where it should go](https://github.com/BetterThanTomorrow/calva/issues/218)
- [Fix REPL window prompt does not always reflect current ns](https://github.com/BetterThanTomorrow/calva/issues/280)
- [Escape HTML in stdout and stderr in REPL window](https://github.com/BetterThanTomorrow/calva/issues/321)
- [Add content security policy to webview and remove image load error](https://github.com/BetterThanTomorrow/calva/issues/341)

## [2.0.39] - 2019-09-20
- [Revert disconnecting and jacking out on closing of REPL window](https://github.com/BetterThanTomorrow/calva/issues/326)

## [2.0.38] - 2019-09-14
- [Close java processes when closing or reloading VS Code. (Windows)](https://github.com/BetterThanTomorrow/calva/issues/305)

## [2.0.37] - 2019-09-14
- [Support connecting to Leiningen and CLI project using shadow-cljs watcher](https://github.com/BetterThanTomorrow/calva/issues/314)
- Fix [Figwheel Main deps added to non-cljs projects](https://github.com/BetterThanTomorrow/calva/issues/317)

## [2.0.36] - 2019-09-12
- Fix [REPL Window namespace being reset to user](https://github.com/BetterThanTomorrow/calva/issues/302)
- Update nrepl-version to 0.22.1

## [2.0.35] - 2019-09-10
- [Customizing the REPL connect sequence](https://github.com/BetterThanTomorrow/calva/issues/282)
- [Support for launching with user aliases/profiles](https://github.com/BetterThanTomorrow/calva/issues/288)

## [2.0.34] - 2019-09-04
- More accurate code completion lookups.
- [Keep focus in editor when evaluating to the REPL Window](https://github.com/BetterThanTomorrow/calva/issues/229).

## [2.0.33] - 2019-08-17
- Support for starting leiningen and clj projects with aliases.

## [2.0.31] - 2019-08-13
- Support Jack-in and Connect in multi-project workspaces.
- Fix bug with snippet field navigation not working.

## [2.0.30] - 2019-08-04
- nREPL status bar indicator can now be styled

## [2.0.29] - 2019-08-04
- Fix jack-in command quoting for `zsh`.

## [2.0.28] - 2019-08-01
- Jack in quoting fixes, mainly for Windows with `clojure/clj`.
- Fix formatting bug when forms not separated by whitespace.

## [2.0.25] - 2019-07-12
- Add command for running test under cursor (at point in CIDER lingo).

## [2.0.24] - 2019-07-12
- Add ParEdit `forwardUpSexp`.

## [2.0.20] - 2019-06-20
- Improve custom CLJS REPL.

## [1.3.x -> 2.0.20] - -> 06.2019
... huge gap in the Changelog. Sorry about that, but now we have decided to pick up maintaining this log again.

## [1.3.0] - 2018-04-16
- Add support for [shadow-cljs](http://shadow-cljs.org). Please contact me with any information on how this is working for you out there.

## [1.2.14] - 2018-04-06
- Change all keyboard shortcuts to use prefix `ctrl+alt+v`, due to old prefix not working on some alternate keyboard layouts. See [Issue #9](https://github.com/PEZ/clojure4vscode/issues/9).

## [1.2.12] - 2018-04-06
- Add command for re-running previously failing tests (`ctrl+alt+v ctrl+t`).

## [1.2.10] - 2018-04-03
- Add command for toggling automatic adjustment of indentation for new lines (`ctrl+alt+v tab`)

## [1.2.8] - 2018-04-02
- Auto adjust indent more close to this Clojure Style Guide: https://github.com/bbatsov/clojure-style-guide

## [1.2.1] - 2018-03-28
- Select current (auto-detected) form

## [1.2.0] - 2018-03-28
- Terminal REPLs
  - Integrates REPL sessions from the Terminal tab and lets you do stuff like load current namespace ad evaluate code from the editor in the REPL.
- Connection and reconnection stabilization
  - Connecting the editor REPLs was a bit unstable. Now more stable (but there are still some quirks).

## [1.1.20] - 2018-03-25
- Auto detection of forms to evaluate now considers reader macro characters prepending the forms. E.g. before if you tried to evaluate say `#{:a :b :c}` with the cursor placed directly adjacent to the starting or ending curly braces only `{:a :b :c}` would be auto detected and evaluated.
- Highlighting of auto detected forms being evaluated.
- Rendering evaluation errors in the editor the same way as successful (but in red to quickly indicate that the evaluation errored).

![Evaluation demo](/assets/howto/evaluate.gif)

## [1.1.15] - 2018-03-20
- Evaluates vectors and maps with the same ”smart” selection as for lists.

## [1.1.11] - 2018-03-20
- Add inline annotations for interactive code evaluation results.

## [1.1.9] - 2018-03-18
- Add toggle for switching which repl connection is used for `cljc` files, `clj` or `cljs`.

![CLJC repl switching](/assets/howto/cljc-clj-cljs.gif)

- `clj` repl connected to all file types, meaning you can evaluate clojure code in, say, Markdown files.


## [1,1.3] - 2018-03-17
- User setting to evaluate namespace on save/open file (defaults to **on**)

## [1.1.1] - 2018-03-16
- Release of v1, based on **visual:clojure** v2.0, adding:
    - Running tests through the REPL connection, and mark them in the Problems tab
        - Run namespace tests: `ctrl+alt+v t`
        - Run all tests: `ctrl+alt+v a`
    - Evaluate code and replace it in the editor, inline: `ctrl+alt+v e`
    - Error message when evaluation fails
    - Pretty printing evaluation results: `ctrl+alt+v p`
    - Support for `cljc` files (this was supposed to be supported by the original extension, but bug)<|MERGE_RESOLUTION|>--- conflicted
+++ resolved
@@ -3,9 +3,7 @@
 Changes to Calva.
 
 ## [Unreleased]
-<<<<<<< HEAD
 - [Add Resolve Macro As (clojure-lsp) support](https://github.com/BetterThanTomorrow/calva/issues/1077)
-=======
 - Fix: [REPL evaluation hangs if an error is raised during debug session](https://github.com/BetterThanTomorrow/calva/issues/1118)
 
 ## [2.0.189] - 2021-04-18
@@ -16,7 +14,6 @@
 
 ## [2.0.188] - 2021-04-16
 - Fix: [Getting Started REPL failing on Windows when username has spaces (on some machines)](https://github.com/BetterThanTomorrow/calva/issues/1085)
->>>>>>> dba2b1be
 
 ## [2.0.187] - 2021-04-11
 - [Add built-in REPL Connect Sequences for ClojureScript built-in for browser and Node REPLs](https://github.com/BetterThanTomorrow/calva/issues/1114)
