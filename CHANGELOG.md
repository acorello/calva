# Change Log

Changes to Calva.

## [Unreleased]
<<<<<<< HEAD
- [Add hover to display results for eval as window into output file](https://github.com/BetterThanTomorrow/calva/issues/693)
=======
- [Add vscode command for to eval code given as args](https://github.com/BetterThanTomorrow/calva/issues/690)
- [Move custom REPL snippets to new output/repl window](https://github.com/BetterThanTomorrow/calva/issues/713)
>>>>>>> df3b6a81

## [2.0.112] - 2020-07-30
- Fix: [Don't open output window until connect starts](https://github.com/BetterThanTomorrow/calva/issues/707)

## [2.0.111] - 2020-07-29
- [Handling ansi code by stripping it](https://github.com/BetterThanTomorrow/calva/issues/696)
- Fix: [Output window sometimes getting out of synch, needing overwrite](https://github.com/BetterThanTomorrow/calva/issues/699)
- Fix: [The *Calva says* panel + output window opening at startup gets a bit too much](https://github.com/BetterThanTomorrow/calva/issues/702)
- Fix: [Repl connection fails if afterCLJJackInCode errors](https://github.com/BetterThanTomorrow/calva/issues/703)

## [2.0.110] - 2020-07-28
- [Fix Connect Fails on Windows](https://github.com/BetterThanTomorrow/calva/issues/694)

## [2.0.109] - 2020-07-27
- [New output/REPL window introduced](https://github.com/BetterThanTomorrow/calva/issues/681)

## [2.0.108] - 2020-07-24
- Fix [Jack-in error when choosing Clojure CLI + shadow-cljs project type](https://github.com/BetterThanTomorrow/calva/issues/675)
- Fix [Cannot use default connect sequences when custom connect sequences added](https://github.com/BetterThanTomorrow/calva/issues/685)
- Add analytics to debugger

## [2.0.107] - 2020-06-16
- Fix [Flicker matching brackets as code is typed](https://github.com/BetterThanTomorrow/calva/issues/673)

## [2.0.106] - 2020-06-16
- Fix [Crash - Lexing fails on comment w/ a 20+ hashes](https://github.com/BetterThanTomorrow/calva/issues/667)

## [2.0.105] - 2020-06-15
- Fix [Debug decorations are breaking after stepping through code during debug session](https://github.com/BetterThanTomorrow/calva/issues/669)

## [2.0.104] - 2020-06-14
- Fix [File lexing fails on junk characters inside strings](https://github.com/BetterThanTomorrow/calva/issues/659)

## [2.0.103] - 2020-06-05
- Fix [Stream output messages to Calva Says as they're received](https://github.com/BetterThanTomorrow/calva/issues/638)
- Fix [highlighting of var quote before open token](https://github.com/BetterThanTomorrow/calva/issues/663)

## [2.0.102] - 2020-06-04
- Fix [Format Document sometimes causes Calva to stop working](https://github.com/BetterThanTomorrow/calva/issues/651)
- Fix [repl hanging after disconnecting debugger while repl window focused](https://github.com/BetterThanTomorrow/calva/issues/647)

## [2.0.101] - 2020-05-11
- [Paredit slurp outer form if current form is nested](https://github.com/BetterThanTomorrow/calva/issues/554)

## [2.0.100] - 2020-05-11
- Fix [clj-kondo exceptions thrown by debugger decorations code](https://github.com/BetterThanTomorrow/calva/issues/642)
- Move [warning for clj-kondo not found on classpath](https://github.com/BetterThanTomorrow/calva/issues/639) to Calva says output channel instead of window warning

## [2.0.99] - 2020-05-10
- Fix [Formatting top-level form stopped working](https://github.com/BetterThanTomorrow/calva/issues/640)

## [2.0.98] - 2020-05-04
- Fix [Problems Editing a Bare file (instead of directory)](https://github.com/BetterThanTomorrow/calva/issues/622)

## [2.0.97] - 2020-05-02
- Fix: [The New Indent engine doesn't follow block rules in ns :require #633](https://github.com/BetterThanTomorrow/calva/issues/633)
- Make the new indent engine the default
- Remove dependency on `paredit.js` from `calva-lib`

## [2.0.96] - 2020-04-29
- [Fix colors in suggestion popup (REPL window)](https://github.com/BetterThanTomorrow/calva/issues/623)
- Add "Instrument Top Level Form for Debugging" command and decorations for instrumented functions
- [Remove duplicate paredit.selectOpenList command in package.json](https://github.com/BetterThanTomorrow/calva/issues/629)

## [2.0.95] - 2020-04-25
- [Separate setting for highlighting current indent guide](https://github.com/BetterThanTomorrow/calva/issues/625)
- [Fix: Problems with v2.0.94 rendering performance ](https://github.com/BetterThanTomorrow/calva/issues/626)

## [2.0.94] - 2020-04-24
- [Rainbow indent guides](https://github.com/BetterThanTomorrow/calva/issues/620)

## [2.0.93] - 2020-04-21
- [Unclutter editor context menu when not in clojure files](https://github.com/BetterThanTomorrow/calva/issues/615)

## [2.0.92] - 2020-04-15
- [Changed all documentation links from https://calva.readthedocs.io/ to https://calva.io/](https://github.com/BetterThanTomorrow/calva/issues/604)
- Add step over, step into, and step out debugger features
- Add annotations for debugging to show debug values as the cursor moves to each breakpoint
- Fix debugger disconnect to show quit value instead of cider-nrepl exception
- Use visible editor if one exists with code being debugged, instead of opening a new one

## [2.0.91] - 2020-04-07
- [Add debugger](https://github.com/BetterThanTomorrow/calva/issues/469)

## [2.0.90] - 2020-04-06
- nREPL `eval` should always send along the `ns` parameter

## [2.0.89] - 2020-03-29
- [Add support for connecting to generic project types](https://github.com/BetterThanTomorrow/calva/issues/595)

## [2.0.88] - 2020-03-22
- [Change all references to `#calva-dev` so that they now point to the `#calva` Slack channel](https://clojurians.slack.com/messages/calva/)

## [2.0.87] - 2020-03-21
- [Fix: Two CLJ REPL Windows open on connect when `afterCLJReplJackInCode`is used](https://github.com/BetterThanTomorrow/calva/issues/593)
- [Add info to docs about how to get around `command not found` Jack-in problems](https://github.com/BetterThanTomorrow/calva/issues/591)

## [2.0.86] - 2020-03-19
- [Fix: REPL Window Paredit does not close strings properly](https://github.com/BetterThanTomorrow/calva/issues/587)

## [2.0.85] - 2020-03-15
- Fix: Make lein-shadow project type use lein injections

## [2.0.84] - 2020-03-15
- [Support projects using lein-shadow](https://github.com/BetterThanTomorrow/calva/issues/585)
- [Add documentation for how to use Calva with Luminus](https://calva.io/luminus/)

## [2.0.83] - 2020-03-13
- When format config fails to parse, fall back on defaults rather than crash
- [Fix: Var quoted symbols are treated as reader tags](https://github.com/BetterThanTomorrow/calva/issues/584)

## [2.0.82] - 2020-03-11
- Fix bug with bad formatting defaults when no config file

## [2.0.81] - 2020-03-11
- [Fix: Structural editing is a bit broken when reader tags are involved](https://github.com/BetterThanTomorrow/calva/issues/581)
- [Add cljfmt indent rules](https://github.com/BetterThanTomorrow/calva/issues/80)

## [2.0.80] - 2020-03-07
- Fix so that Paredit treats symbols containing the quote character correctly.
- [Fix: Parameter hints popup should be off by default](https://github.com/BetterThanTomorrow/calva/issues/574)
- [Fix: `nil` followed by comma not highlighted correctly](https://github.com/BetterThanTomorrow/calva/issues/577)
- [Fix: The syntax highlightning fails with symbols named truesomething/falsesomething](https://github.com/BetterThanTomorrow/calva/issues/578)
- Fix so that Paredit does not consider `^` to be part of a symbol name.

## [2.0.79] - 2020-03-01
- Use scope `variable.other.constant` for keywords, making them highlight nicely
- [Highlight/parsing/etc: Data reader tags are part of the tagged form](https://github.com/BetterThanTomorrow/calva/issues/570)

## [2.0.78] - 2020-02-28
- [Improve structural navigation through unbalanced brackets](https://github.com/BetterThanTomorrow/calva/issues/524)
- [Fix lexer going into some weird state after lexing certain patterns](https://github.com/BetterThanTomorrow/calva/issues/566)

## [2.0.77] - 2020-02-23
- [Make rainbow parens and highlight use the same lexer as Paredit](https://github.com/BetterThanTomorrow/calva/issues/561)
- [Fix: Some character literals throws paredit out of whack](https://github.com/BetterThanTomorrow/calva/issues/563)
- [Fix: Initial expand selection sometimes fails](https://github.com/BetterThanTomorrow/calva/issues/549)
- [Change line comment characters to ;;](https://github.com/BetterThanTomorrow/calva/issues/564)
- [Use editor namespace for custom REPL commands w/o `ns` specified](https://github.com/BetterThanTomorrow/calva/issues/558)
- [Add support for comment continuation](https://github.com/BetterThanTomorrow/calva/issues/536)

## [2.0.76] - 2020-02-12
- [Fix Calva locking up when opening files with very long lines](https://github.com/BetterThanTomorrow/calva/issues/556)

## [2.0.75] - 2020-02-01
- [Support cljs-suitable JavaScript completion](https://github.com/BetterThanTomorrow/calva/issues/552)
- [Fix Printing to Calva REPL prints <repl#7> before each print out](https://github.com/BetterThanTomorrow/calva/issues/548)

## [2.0.74] - 2020-01-12
- [Fix Windows documentation for Evaluate current form](https://github.com/BetterThanTomorrow/calva/issues/533)
- [Fix repl-window history issue](https://github.com/BetterThanTomorrow/calva/issues/491)
- [Fix documentation for Calva jack-in with REBL and Leiningen](https://github.com/BetterThanTomorrow/calva/issues/542)

## [2.0.73] - 2019-12-25
- [Add Paredit drag up/down commands](https://github.com/BetterThanTomorrow/calva/issues/500)
- [Add Paredit drag forward up/backward down commands](https://github.com/BetterThanTomorrow/calva/issues/500)

## [2.0.72] - 2019-12-13
- [Deselect text after surrounding with parens/braces/etc](https://github.com/BetterThanTomorrow/calva/issues/511)
- Fix: [Strict mode backspace/delete not deleting unbalanced brackets](https://github.com/BetterThanTomorrow/calva/issues/501)

## [2.0.71] - 2019-12-13
- Fix: [Autocompletion in REPL window broken](https://github.com/BetterThanTomorrow/calva/issues/519)

## [2.0.70] - 2019-12-12
- Fix: [REPL Window not accepting keys like cursor, return, etcetera](https://github.com/BetterThanTomorrow/calva/issues/516)

## [2.0.69] - 2019-12-12
- Fix: [Prepare for Fix of Webview editor font size bug](https://github.com/microsoft/vscode/commit/7e2d7965e5d5728c53996f0024be9b0681369b2a)
- Fix: [REPL window font broken](https://github.com/BetterThanTomorrow/calva/issues/515)

## [2.0.68] - 2019-12-11
- Fix: [(read-line) is being called twice from the REPL Window](https://github.com/BetterThanTomorrow/calva/issues/509)
- Fix: [Font size if visibly bigger in the REPL window](https://github.com/BetterThanTomorrow/calva/issues/152)

## [2.0.67] - 2019-12-10
- [Use markdown to format doc strings in hover](https://github.com/BetterThanTomorrow/calva/pull/503)
- [Add setting to enable doc strings in parameter hints](https://github.com/BetterThanTomorrow/calva/pull/503)
- Fix: [Select Backward * commands won't grow selection in REPL window](https://github.com/BetterThanTomorrow/calva/issues/498)
- Fix: [Paredit select forward/backward add to the selection stack even when they don't select anything](https://github.com/BetterThanTomorrow/calva/issues/506)
- Fix: Calva disables cursor movement in non-clojure files when switching from REPL window to, say, a `.json` file.

## [2.0.66] - 2019-12-02
- Fix: [Cursor moves forward after undoing wraparound commands in REPL window](https://github.com/BetterThanTomorrow/calva/issues/499)
- Fix: Wrong keybinding for Toggle Paredit Mode, now is `ctrl+alt+p ctrl+alt+m`, as it should be
- Fix: [Force Delete Forward not working in REPL window in strict mode](https://github.com/BetterThanTomorrow/calva/issues/496)

## [2.0.65] - 2019-12-02
- [Make all Paredit selection commands shrinkable](https://www.reddit.com/r/Clojure/comments/e3zni2/a_paredit_visual_guide_calvas_paredit_docs/f9e7ujq/)
- Fix: [Raise Sexp/Form needs updated doc and shortcut keys](https://github.com/BetterThanTomorrow/calva/issues/495)

## [2.0.64] - 2019-12-01
- [Add Paredit commands **Push Form Left/right**](https://www.reddit.com/r/Clojure/comments/e3zni2/a_paredit_visual_guide_calvas_paredit_docs/f95v24w/)
- [Add Paredit command **Rewrap**](https://clojureverse.org/t/calva-paredit-just-got-majorly-better/5155/3)

## [2.0.63] - 2019-11-30
- Improve performance of editing Paredit commands
- Add command **Wrap Around ""**

## [2.0.62] - 2019-11-30
- Fix: [Tokenization errors with quotes, derefs, etcetera](https://github.com/BetterThanTomorrow/calva/issues/467)
- Fix: [Glitch in current form highlight in the REPL window when cursor is to the right of a form](https://github.com/BetterThanTomorrow/calva/issues/472)
- Now using the same Paredit implementation for the editor as for the REPL Window.
  - A much more complete set of Paredit commands, and [all documented](https://calva.io/paredit/), in beautiful GIF animations.
  - List based Paredit commands work on strings as well. (Limited by that strings don't have sub lists/strings).
  - Lots of fixes for Paredit commands.
- Fix: [Paredit not activated until focused moved from and back to the editor again](https://github.com/BetterThanTomorrow/calva/issues/454)
- Improving: [paredit `paredit-kill`](https://github.com/BetterThanTomorrow/calva/issues/380)
- Fix: [paredit `backspace` in strict mode](https://github.com/BetterThanTomorrow/calva/issues/379)
- Fix: [REPL window use it own set of paredit hotkeys and these are not configurable](https://github.com/BetterThanTomorrow/calva/issues/260)
- Add default keyboard shortcut maps for the REPL prompt: multi-line or single-line.
- Improvements for Commands using the **Current form** and **Current top level form**:
  - Fix: [Form selection fails on things like '(1)](https://github.com/BetterThanTomorrow/calva/issues/418)
  - Less precision needed for the right form to be selected.
  - All commands for this use the same implementation (so, you can use e.g. **Select Current Form** to know what **Evaluate Current Form** will evaluate).
- Fix: ["Load current Namespace in REPL Window" command not working](https://github.com/BetterThanTomorrow/calva/issues/477)
- Theme compatible status bar indicators for pprint and paredit

## [2.0.61] - 2019-11-15
- Fix: [paredit.deleteBackward sets cursor position wrong when deleting a line. ](https://github.com/BetterThanTomorrow/calva/issues/458)
- Fix: [Calva Highlight sometimes incorrectly recognizes form as a `comment` form](https://github.com/BetterThanTomorrow/calva/issues/403)
- Fix: [Expand selection fails at the start and end of the input of the REPL window](https://github.com/BetterThanTomorrow/calva/issues/417)
- [Add test message to test runner](https://github.com/BetterThanTomorrow/calva/issues/425)
- [Remove some paredit inconsistencies](https://github.com/BetterThanTomorrow/calva/issues/170)
- Fix: [Lexing regex literal tokenization](https://github.com/BetterThanTomorrow/calva/issues/463)

## [2.0.60] - 2019-11-11
- Re-enable default stylings for nREPL status bar items.
- Make `pprint` the default Pretty Printer.

## [2.0.59] - 2019-11-10
- [Enable information providers in jar files e.g. opened with the "Go to Definition" command](https://github.com/BetterThanTomorrow/calva/pull/455)
- [Make Pretty Printing more Configurable](https://github.com/BetterThanTomorrow/calva/pull/436)

## [2.0.58] - 2019-11-07
- [Incorrect red highlights around brackets/paren in specific case](https://github.com/BetterThanTomorrow/calva/issues/410)
- ["Require REPL Utilities" command is broken](https://github.com/BetterThanTomorrow/calva/issues/451)
- [Fix hover definition for symbols derefed with `@` and quoted symbols](https://github.com/BetterThanTomorrow/calva/issues/106)
- [Improve signature help-while-typing hover, with active arg markup](https://github.com/BetterThanTomorrow/calva/pull/450)

## [2.0.57] - 2019-11-03
- [Provide argument list help as you type the function's arguments](https://github.com/BetterThanTomorrow/calva/issues/361)
- [Support special forms in editor hover/completion](https://github.com/BetterThanTomorrow/calva/issues/441)

## [2.0.56] - 2019-11-02
- Add setting for wether to open REPL Window on connect or not
- [Re-open REPL windows where they were last closed](https://github.com/BetterThanTomorrow/calva/issues/300)
- Lexer performance considerably improved. Fixes [this](https://github.com/BetterThanTomorrow/calva/issues/228) and [this](https://github.com/BetterThanTomorrow/calva/issues/128))
- [REPL colours and logo a bit toned down](https://github.com/BetterThanTomorrow/calva/issues/303)
- Removed `useWSL`configuration option because the the use of Calva is fully supported through the [Remote - WSL](https://marketplace.visualstudio.com/items?itemName=ms-vscode-remote.remote-wsl) extension.

## [2.0.55] - 2019-10-27
- [Add commands for interrupting the current evaluation as well as all running evaluations](https://github.com/BetterThanTomorrow/calva/issues/237)
- [Calva asks for user input when `stdin` needs it (e.g. `read-line`)](https://github.com/BetterThanTomorrow/calva/issues/377)
- Command for clearing the REPL history reworked and now also ”restarts” the REPL window.
- Commands are now added to REPL window history only if they are not identical to the previous command on the history stack.
- [Fix floating promises in evaluation module](https://github.com/BetterThanTomorrow/calva/issues/411)
- REPL Window Evaluation errors now initially hide the stack trace. The user can show it with a click.

## [2.0.54] - 2019-10-25
- [Stop linting, start bundling clj-kondo](https://github.com/BetterThanTomorrow/calva/issues/423)

## [2.0.53] - 2019-10-24
- [Fix hang when user input is requested](https://github.com/BetterThanTomorrow/calva/issues/377)
- Upgrade to `cider-nrepl 0.22.4`

## [2.0.52] - 2019-10-19
- [Add info box for VIM Extension users](https://github.com/BetterThanTomorrow/calva/issues/396)
- [Fix undefined namespace when starting a shadow-cljs cljs REPL Window ](https://github.com/BetterThanTomorrow/calva/issues/115)
- [Make opening the REPL window on connect async](https://github.com/BetterThanTomorrow/calva/issues/399)
- [Fix shadow-cljs menuSelections for Custom Connect Sequences](https://github.com/BetterThanTomorrow/calva/issues/404)

## [2.0.51] - 2019-10-15
- [Toggle the "Use WSL" setting requires extension restart to effect definition provider](https://github.com/BetterThanTomorrow/calva/issues/397)
- [Go to Definition and Peek Definition not working on Windows 10 when using WSL](https://github.com/BetterThanTomorrow/calva/issues/132)
- [Highlight extension settings are uninitialized if no closure editor active on activation ](https://github.com/BetterThanTomorrow/calva/issues/401)
- [Overly aggressive paredit in REPL window](https://github.com/BetterThanTomorrow/calva/issues/255)
- [REPL window use it own set of paredit hotkeys and these are not configurable](https://github.com/BetterThanTomorrow/calva/issues/260)
- [Completion in REPL window should work like in the editor](https://github.com/BetterThanTomorrow/calva/issues/394)

## [2.0.50] - 2019-10-15
- Move user documentation from the wiki to: https://calva.readthedocs.io/

## [2.0.49] - 2019-10-11
- [Fix bugs in comment form selection](https://github.com/BetterThanTomorrow/calva/issues/374)
- [Use of undeclared var in REPL window resets the namespace](https://github.com/BetterThanTomorrow/calva/issues/257)
- [Remove warning that extensions use the `vscode-resource:` scheme directly](https://github.com/BetterThanTomorrow/calva/issues/391)

## [2.0.48] - 2019-10-11
- [Support Jack-in without file open for single-rooted workspace](https://github.com/BetterThanTomorrow/calva/issues/366)
- [Show argument list of fn](https://github.com/BetterThanTomorrow/calva/issues/238)
- [Make code more robust in case Jack-in task fails](https://github.com/BetterThanTomorrow/calva/issues/367)
- [Fix dimming out of stacked ignored forms](https://github.com/BetterThanTomorrow/calva/issues/385)
- [The extension should specify the default schemes for document selectors](https://github.com/BetterThanTomorrow/calva/issues/368)

## [2.0.46] - 2019-10-08
- [Connect warnings and errors as popups](https://github.com/BetterThanTomorrow/calva/issues/356)
- [Don't remove default indents when Calva is not the auto-formatter](https://github.com/BetterThanTomorrow/calva/pull/383)

## [2.0.44] - 2019-10-05
- [Support for custom project/workflow commands](https://github.com/BetterThanTomorrow/calva/issues/281)

## [2.0.43] - 2019-10-03
- [Insourcing @tonsky's Clojure Warrior, now named Calva Highlight](https://github.com/BetterThanTomorrow/calva/pull/362)
- [Update status bar when configuration changed](https://github.com/BetterThanTomorrow/calva/issues/358)

## [2.0.42] - 2019-09-29
- [Adding selected calva commands to the editors context menu](https://github.com/BetterThanTomorrow/calva/issues/338)
- [Fix bug with painting all existing result decoration with the same status](https://github.com/BetterThanTomorrow/calva/issues/353)
- [Fix bug with reporting errors using off-by-one line and column numbers](https://github.com/BetterThanTomorrow/calva/issues/354)

## [2.0.41] - 2019-09-28
- [Add pretty print mode](https://github.com/BetterThanTomorrow/calva/issues/327)
- [Add command for evaluating top level form as comment](https://github.com/BetterThanTomorrow/calva/issues/349)
- [Stop writing results from **Evaluate to Comment** to output pane](https://github.com/BetterThanTomorrow/calva/issues/347)

## [2.0.40] - 2019-09-25
- [Add command for connecting to a non-project REPL](https://github.com/BetterThanTomorrow/calva/issues/328)
- [Add hover to inline result display, containing the full results](https://github.com/BetterThanTomorrow/calva/pull/336)
- [Better inline evaluation error reports with file context](https://github.com/BetterThanTomorrow/calva/issues/329)
- [Enhancement REPL window handling / nREPL menu button](https://github.com/BetterThanTomorrow/calva/issues/337)
- [Print async output, and a setting for where it should go](https://github.com/BetterThanTomorrow/calva/issues/218)
- [Fix REPL window prompt does not always reflect current ns](https://github.com/BetterThanTomorrow/calva/issues/280)
- [Escape HTML in stdout and stderr in REPL window](https://github.com/BetterThanTomorrow/calva/issues/321)
- [Add content security policy to webview and remove image load error](https://github.com/BetterThanTomorrow/calva/issues/341)

## [2.0.39] - 2019-09-20
- [Revert disconnecting and jacking out on closing of REPL window](https://github.com/BetterThanTomorrow/calva/issues/326)

## [2.0.38] - 2019-09-14
- [Close java processes when closing or reloading VS Code. (Windows)](https://github.com/BetterThanTomorrow/calva/issues/305)

## [2.0.37] - 2019-09-14
- [Support connecting to Leiningen and CLI project using shadow-cljs watcher](https://github.com/BetterThanTomorrow/calva/issues/314)
- Fix [Figwheel Main deps added to non-cljs projects](https://github.com/BetterThanTomorrow/calva/issues/317)

## [2.0.36] - 2019-09-12
- Fix [REPL Window namespace being reset to user](https://github.com/BetterThanTomorrow/calva/issues/302)
- Update nrepl-version to 0.22.1

## [2.0.35] - 2019-09-10
- [Customizing the REPL connect sequence](https://github.com/BetterThanTomorrow/calva/issues/282)
- [Support for launching with user aliases/profiles](https://github.com/BetterThanTomorrow/calva/issues/288)

## [2.0.34] - 2019-09-04
- More accurate code completion lookups.
- [Keep focus in editor when evaluating to the REPL Window](https://github.com/BetterThanTomorrow/calva/issues/229).

## [2.0.33] - 2019-08-17
- Support for starting leiningen and clj projects with aliases.

## [2.0.31] - 2019-08-13
- Support Jack-in and Connect in multi-project workspaces.
- Fix bug with snippet field navigation not working.

## [2.0.30] - 2019-08-04
- nREPL status bar indicator can now be styled

## [2.0.29] - 2019-08-04
- Fix jack-in command quoting for `zsh`.

## [2.0.28] - 2019-08-01
- Jack in quoting fixes, mainly for Windows with `clojure/clj`.
- Fix formatting bug when forms not separated by whitespace.

## [2.0.25] - 2019-07-12
- Add command for running test under cursor (at point in CIDER lingo).

## [2.0.24] - 2019-07-12
- Add ParEdit `forwardUpSexp`.

## [2.0.20] - 2019-06-20
- Improve custom CLJS REPL.

## [1.3.x -> 2.0.20] - -> 06.2019
... huge gap in the Changelog. Sorry about that, but now we have decided to pick up maintaining this log again.

## [1.3.0] - 2018-04-16
- Add support for [shadow-cljs](http://shadow-cljs.org). Please contact me with any information on how this is working for you out there.

## [1.2.14] - 2018-04-06
- Change all keyboard shortcuts to use prefix `ctrl+alt+v`, due to old prefix not working on some alternate keyboard layouts. See [Issue #9](https://github.com/PEZ/clojure4vscode/issues/9).

## [1.2.12] - 2018-04-06
- Add command for re-running previously failing tests (`ctrl+alt+v ctrl+t`).

## [1.2.10] - 2018-04-03
- Add command for toggling automatic adjustment of indentation for new lines (`ctrl+alt+v tab`)

## [1.2.8] - 2018-04-02
- Auto adjust indent more close to this Clojure Style Guide: https://github.com/bbatsov/clojure-style-guide

## [1.2.1] - 2018-03-28
- Select current (auto-detected) form

## [1.2.0] - 2018-03-28
- Terminal REPLs
  - Integrates REPL sessions from the Terminal tab and lets you do stuff like load current namespace ad evaluate code from the editor in the REPL.
- Connection and reconnection stabilization
  - Connecting the editor REPLs was a bit unstable. Now more stable (but there are still some quirks).

## [1.1.20] - 2018-03-25
- Auto detection of forms to evaluate now considers reader macro characters prepending the forms. E.g. before if you tried to evaluate say `#{:a :b :c}` with the cursor placed directly adjacent to the starting or ending curly braces only `{:a :b :c}` would be auto detected and evaluated.
- Highlighting of auto detected forms being evaluated.
- Rendering evaluation errors in the editor the same way as successful (but in red to quickly indicate that the evaluation errored).

![Evaluation demo](/assets/howto/evaluate.gif)

## [1.1.15] - 2018-03-20
- Evaluates vectors and maps with the same ”smart” selection as for lists.

## [1.1.11] - 2018-03-20
- Add inline annotations for interactive code evaluation results.

## [1.1.9] - 2018-03-18
- Add toggle for switching which repl connection is used for `cljc` files, `clj` or `cljs`.

![CLJC repl switching](/assets/howto/cljc-clj-cljs.gif)

- `clj` repl connected to all file types, meaning you can evaluate clojure code in, say, Markdown files.


## [1,1.3] - 2018-03-17
- User setting to evaluate namespace on save/open file (defaults to **on**)

## [1.1.1] - 2018-03-16
- Release of v1, based on **visual:clojure** v2.0, adding:
    - Running tests through the REPL connection, and mark them in the Problems tab
        - Run namespace tests: `ctrl+alt+v t`
        - Run all tests: `ctrl+alt+v a`
    - Evaluate code and replace it in the editor, inline: `ctrl+alt+v e`
    - Error message when evaluation fails
    - Pretty printing evaluation results: `ctrl+alt+v p`
    - Support for `cljc` files (this was supposed to be supported by the original extension, but bug)<|MERGE_RESOLUTION|>--- conflicted
+++ resolved
@@ -3,12 +3,9 @@
 Changes to Calva.
 
 ## [Unreleased]
-<<<<<<< HEAD
 - [Add hover to display results for eval as window into output file](https://github.com/BetterThanTomorrow/calva/issues/693)
-=======
 - [Add vscode command for to eval code given as args](https://github.com/BetterThanTomorrow/calva/issues/690)
 - [Move custom REPL snippets to new output/repl window](https://github.com/BetterThanTomorrow/calva/issues/713)
->>>>>>> df3b6a81
 
 ## [2.0.112] - 2020-07-30
 - Fix: [Don't open output window until connect starts](https://github.com/BetterThanTomorrow/calva/issues/707)
