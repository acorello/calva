# Change Log 
Changes to Calva.

## [Unreleased]
<<<<<<< HEAD
- Fix: [Select Backward * commands won't grow selection in REPL window](https://github.com/BetterThanTomorrow/calva/issues/498)
- Fix: [Paredit select forward/backward add to the selection stack even when they don't select anything](https://github.com/BetterThanTomorrow/calva/issues/506)
=======
- Use markdown to format doc strings in hover
- Add setting to enable doc strings in parameter hints
>>>>>>> 1476f215

## [2.0.66] - 2019-12-02
- Fix: [Cursor moves forward after undoing wraparound commands in REPL window](https://github.com/BetterThanTomorrow/calva/issues/499)
- Fix: Wrong keybinding for Toggle Paredit Mode, now is `ctrl+alt+p ctrl+alt+m`, as it should be
- Fix: [Force Delete Forward not working in REPL window in strict mode](https://github.com/BetterThanTomorrow/calva/issues/496)

## [2.0.65] - 2019-12-02
- [Make all Paredit selection commands shrinkable](https://www.reddit.com/r/Clojure/comments/e3zni2/a_paredit_visual_guide_calvas_paredit_docs/f9e7ujq/)
- Fix: [Raise Sexp/Form needs updated doc and shortcut keys](https://github.com/BetterThanTomorrow/calva/issues/495)

## [2.0.64] - 2019-12-01
- [Add Paredit commands **Push Form Left/right**](https://www.reddit.com/r/Clojure/comments/e3zni2/a_paredit_visual_guide_calvas_paredit_docs/f95v24w/)
- [Add Paredit command **Rewrap**](https://clojureverse.org/t/calva-paredit-just-got-majorly-better/5155/3)

## [2.0.63] - 2019-11-30
- Improve performance of editing Paredit commands
- Add command **Wrap Around ""**

## [2.0.62] - 2019-11-30
- Fix: [Tokenization errors with quotes, derefs, etcetera](https://github.com/BetterThanTomorrow/calva/issues/467)
- Fix: [Glitch in current form highlight in the REPL window when cursor is to the right of a form](https://github.com/BetterThanTomorrow/calva/issues/472)
- Now using the same Paredit implementation for the editor as for the REPL Window.
  - A much more complete set of Paredit commands, and [all documented](https://calva.readthedocs.io/en/latest/paredit.html), in beautiful GIF animations.
  - List based Paredit commands work on strings as well. (Limited by that strings don't have sub lists/strings).
  - Lots of fixes for Paredit commands.
- Fix: [Paredit not activated until focused moved from and back to the editor again](https://github.com/BetterThanTomorrow/calva/issues/454)
- Improving: [paredit `paredit-kill`](https://github.com/BetterThanTomorrow/calva/issues/380)
- Fix: [paredit `backspace` in strict mode](https://github.com/BetterThanTomorrow/calva/issues/379)
- Fix: [REPL window use it own set of paredit hotkeys and these are not configurable](https://github.com/BetterThanTomorrow/calva/issues/260)
- Add default keyboard shortcut maps for the REPL prompt: multi-line or single-line.
- Improvements for Commands using the **Current form** and **Current top level form**:
  - Fix: [Form selection fails on things like '(1)](https://github.com/BetterThanTomorrow/calva/issues/418)
  - Less precision needed for the right form to be selected.
  - All commands for this use the same implemengtion (so, you can use e.g. **Select Current Form** to know what **Evaluate Current Form** will evaluate).
- Fix: ["Load current Namespace in REPL Window" command not working](https://github.com/BetterThanTomorrow/calva/issues/477)
- Theme compatible status bar indicators for pprint and paredit

## [2.0.61] - 2019-11-15
- Fix: [paredit.deleteBackward sets cursor position wrong when deleting a line. ](https://github.com/BetterThanTomorrow/calva/issues/458)
- Fix: [Calva Highlight sometimes incorrectly recognizes form as a `comment` form](https://github.com/BetterThanTomorrow/calva/issues/403)
- Fix: [Expand selection fails at the start and end of the input of the REPL window](https://github.com/BetterThanTomorrow/calva/issues/417)
- [Add test message to test runner](https://github.com/BetterThanTomorrow/calva/issues/425)
- [Remove some paredit inconsistencies](https://github.com/BetterThanTomorrow/calva/issues/170)
- Fix: [Lexing regex literal tokenization](https://github.com/BetterThanTomorrow/calva/issues/463)

## [2.0.60] - 2019-11-11
- Re-enable default stylings for nREPL status bar items.
- Make `pprint` the default Pretty Printer.

## [2.0.59] - 2019-11-10
- [Enable information providers in jar files e.g. opened with the "Go to Definition" command](https://github.com/BetterThanTomorrow/calva/pull/455)
- [Make Pretty Printing more Configurable](https://github.com/BetterThanTomorrow/calva/pull/436)

## [2.0.58] - 2019-11-07
- [Incorrect red highlights around brackets/paren in specific case](https://github.com/BetterThanTomorrow/calva/issues/410)
- ["Require REPL Utilities" command is broken](https://github.com/BetterThanTomorrow/calva/issues/451)
- [Fix hover definition for symbols derefed with `@` and quoted symbols](https://github.com/BetterThanTomorrow/calva/issues/106)
- [Improve signature help-while-typing hover, with active arg markup](https://github.com/BetterThanTomorrow/calva/pull/450)

## [2.0.57] - 2019-11-03
- [Provide argument list help as you type the function's arguments](https://github.com/BetterThanTomorrow/calva/issues/361)
- [Support special forms in editor hover/completion](https://github.com/BetterThanTomorrow/calva/issues/441)

## [2.0.56] - 2019-11-02
- Add setting for wether to open REPL Window on connect or not
- [Re-open REPL windows where they were last closed](https://github.com/BetterThanTomorrow/calva/issues/300)
- Lexer performance considerably improved. Fixes [this](https://github.com/BetterThanTomorrow/calva/issues/228) and [this](https://github.com/BetterThanTomorrow/calva/issues/128))
- [REPL colours and logo a bit toned down](https://github.com/BetterThanTomorrow/calva/issues/303)
- Removed `useWSL`configuration option because the the use of Calva is fully supported through the [Remote - WSL](https://marketplace.visualstudio.com/items?itemName=ms-vscode-remote.remote-wsl) extension.

## [2.0.55] - 2019-10-27
- [Add commands for interrupting the current evaluation as well as all running evaluations](https://github.com/BetterThanTomorrow/calva/issues/237)
- [Calva asks for user input when `stdin` needs it (e.g. `read-line`)](https://github.com/BetterThanTomorrow/calva/issues/377)
- Command for clearing the REPL history reworked and now also ”restarts” the REPL window.
- Commands are now added to REPL window history only if they are not identical to the previous command on the history stack.
- [Fix floating promises in evaluation module](https://github.com/BetterThanTomorrow/calva/issues/411)
- REPL Window Evaluation errors now initially hide the stack trace. The user can show it with a click.

## [2.0.54] - 2019-10-25
- [Stop linting, start bundling clj-kondo](https://github.com/BetterThanTomorrow/calva/issues/423)

## [2.0.53] - 2019-10-24
- [Fix hang when user input is requested](https://github.com/BetterThanTomorrow/calva/issues/377)
- Upgrade to `cider-nrepl 0.22.4`

## [2.0.52] - 2019-10-19
- [Add info box for VIM Extension users](https://github.com/BetterThanTomorrow/calva/issues/396)
- [Fix undefined namespace when starting a shadow-cljs cljs REPL Window ](https://github.com/BetterThanTomorrow/calva/issues/115)
- [Make opening the REPL window on connect async](https://github.com/BetterThanTomorrow/calva/issues/399)
- [Fix shadow-cljs menuSelections for Custom Connect Sequences](https://github.com/BetterThanTomorrow/calva/issues/404)

## [2.0.51] - 2019-10-15
- [Toggle the "Use WSL" setting requires extension restart to effect definition provider](https://github.com/BetterThanTomorrow/calva/issues/397)
- [Go to Definition and Peek Definition not working on Windows 10 when using WSL](https://github.com/BetterThanTomorrow/calva/issues/132)
- [Highlight extension settings are uninitialized if no closure editor active on activation ](https://github.com/BetterThanTomorrow/calva/issues/401)
- [Overly aggressive paredit in REPL window](https://github.com/BetterThanTomorrow/calva/issues/255)
- [REPL window use it own set of paredit hotkeys and these are not configurable](https://github.com/BetterThanTomorrow/calva/issues/260)
- [Completion in REPL window should work like in the editor](https://github.com/BetterThanTomorrow/calva/issues/394)

## [2.0.50] - 2019-10-15
- Move user documentation from the wiki to: https://calva.readthedocs.io/

## [2.0.49] - 2019-10-11
- [Fix bugs in comment form selection](https://github.com/BetterThanTomorrow/calva/issues/374)
- [Use of undeclared var in REPL window resets the namespace](https://github.com/BetterThanTomorrow/calva/issues/257)
- [Remove warning that extensions use the `vscode-resource:` scheme directly](https://github.com/BetterThanTomorrow/calva/issues/391)

## [2.0.48] - 2019-10-11
- [Support Jack-in without file open for single-rooted workspace](https://github.com/BetterThanTomorrow/calva/issues/366)
- [Show argument list of fn](https://github.com/BetterThanTomorrow/calva/issues/238)
- [Make code more robust in case Jack-in task fails](https://github.com/BetterThanTomorrow/calva/issues/367)
- [Fix dimming out of stacked ignored forms](https://github.com/BetterThanTomorrow/calva/issues/385)
- [The extension should specify the default schemes for document selectors](https://github.com/BetterThanTomorrow/calva/issues/368)

## [2.0.46] - 2019-10-08
- [Connect warnings and errors as popups](https://github.com/BetterThanTomorrow/calva/issues/356)
- [Don't remove default indents when Calva is not the auto-formatter](https://github.com/BetterThanTomorrow/calva/pull/383)

## [2.0.44] - 2019-10-05
- [Support for custom project/workflow commands](https://github.com/BetterThanTomorrow/calva/issues/281)

## [2.0.43] - 2019-10-03
- [Insourcing @tonsky's Clojure Warrior, now named Calva Highlight](https://github.com/BetterThanTomorrow/calva/pull/362)
- [Update status bar when configuration changed](https://github.com/BetterThanTomorrow/calva/issues/358)

## [2.0.42] - 2019-09-29
- [Adding selected calva commands to the editors context menu](https://github.com/BetterThanTomorrow/calva/issues/338)
- [Fix bug with painting all existing result decoration with the same status](https://github.com/BetterThanTomorrow/calva/issues/353)
- [Fix bug with reporting errors using off-by-one line and column numbers](https://github.com/BetterThanTomorrow/calva/issues/354)

## [2.0.41] - 2019-09-28
- [Add pretty print mode](https://github.com/BetterThanTomorrow/calva/issues/327)
- [Add command for evaluating top level form as comment](https://github.com/BetterThanTomorrow/calva/issues/349)
- [Stop writing results from **Evaluate to Comment** to output pane](https://github.com/BetterThanTomorrow/calva/issues/347)

## [2.0.40] - 2019-09-25
- [Add command for connecting to a non-project REPL](https://github.com/BetterThanTomorrow/calva/issues/328)
- [Add hover to inline result display, containing the full results](https://github.com/BetterThanTomorrow/calva/pull/336)
- [Better inline evaluation error reports with file context](https://github.com/BetterThanTomorrow/calva/issues/329)
- [Enhancement REPL window handling / nREPL menu button](https://github.com/BetterThanTomorrow/calva/issues/337)
- [Print async output, and a setting for where it should go](https://github.com/BetterThanTomorrow/calva/issues/218)
- [Fix REPL window prompt does not always reflect current ns](https://github.com/BetterThanTomorrow/calva/issues/280)
- [Escape HTML in stdout and stderr in REPL window](https://github.com/BetterThanTomorrow/calva/issues/321)
- [Add content security policy to webview and remove image load error](https://github.com/BetterThanTomorrow/calva/issues/341)

## [2.0.39] - 2019-09-20
- [Revert disconnecting and jacking out on closing of REPL window](https://github.com/BetterThanTomorrow/calva/issues/326)

## [2.0.38] - 2019-09-14
- [Close java processes when closing or reloading VS Code. (Windows)](https://github.com/BetterThanTomorrow/calva/issues/305)

## [2.0.37] - 2019-09-14
- [Support connecting to Leiningen and CLI project using shadow-cljs watcher](https://github.com/BetterThanTomorrow/calva/issues/314)
- Fix [Figwheel Main deps added to non-cljs projects](https://github.com/BetterThanTomorrow/calva/issues/317)

## [2.0.36] - 2019-09-12
- Fix [REPL Window namespace being reset to user](https://github.com/BetterThanTomorrow/calva/issues/302)
- Update nrepl-version to 0.22.1

## [2.0.35] - 2019-09-10
- [Customizing the REPL connect sequence](https://github.com/BetterThanTomorrow/calva/issues/282)
- [Support for launching with user aliases/profiles](https://github.com/BetterThanTomorrow/calva/issues/288)

## [2.0.34] - 2019-09-04
- More accurate code completion lookups.
- [Keep focus in editor when evaluating to the REPL Window](https://github.com/BetterThanTomorrow/calva/issues/229).

## [2.0.33] - 2019-08-17
- Support for starting leiningen and clj projects with aliases.

## [2.0.31] - 2019-08-13
- Support Jack-in and Connect in multi-project workspaces.
- Fix bug with snippet field navigation not working.

## [2.0.30] - 2019-08-04
- nREPL status bar indicator can now be styled

## [2.0.29] - 2019-08-04
- Fix jack-in command quoting for `zsh`.

## [2.0.28] - 2019-08-01
- Jack in quoting fixes, mainly for Windows with `clojure/clj`.
- Fix formatting bug when forms not separated by whitespace.

## [2.0.25] - 2019-07-12
- Add command for running test under cursor (at point in CIDER lingo).

## [2.0.24] - 2019-07-12
- Add ParEdit `forwardUpSexp`.

## [2.0.20] - 2019-06-20
- Improve custom CLJS REPL.

## [1.3.x -> 2.0.20] - -> 06.2019
... huge gap in the Changelog. Sorry about that, but now we have decided to pick up maintaining this log again.

## [1.3.0] - 2018-04-16
- Add support for [shadow-cljs](http://shadow-cljs.org). Please contact me with any information on how this is working for you out there.

## [1.2.14] - 2018-04-06
- Change all keyboard shortcuts to use prefix `ctrl+alt+v`, due to old prefix not working on some alternate keyboard layouts. See [Issue #9](https://github.com/PEZ/clojure4vscode/issues/9).

## [1.2.12] - 2018-04-06
- Add command for re-running previously failing tests (`ctrl+alt+v ctrl+t`). 

## [1.2.10] - 2018-04-03
- Add command for toggling automatic adjustment of indentation for new lines (`ctrl+alt+v tab`)

## [1.2.8] - 2018-04-02
- Auto adjust indent more close to this Clojure Style Guide: https://github.com/bbatsov/clojure-style-guide

## [1.2.1] - 2018-03-28
- Select current (auto-detected) form

## [1.2.0] - 2018-03-28
- Terminal REPLs
  - Integrates REPL sessions from the Terminal tab and lets you do stuff like load current namespace ad evaluate code from the editor in the REPL.
- Connection and reconnection stabilization
  - Connecting the editor REPLs was a bit unstable. Now more stable (but there are still some quirks).

## [1.1.20] - 2018-03-25
- Auto detection of forms to evaluate now considers reader macro characters prepending the forms. E.g. before if you tried to evaluate say `#{:a :b :c}` with the cursor placed directly adjacent to the starting or ending curly braces only `{:a :b :c}` would be auto detected and evaluated.
- Highlighting of auto detected forms being evaluated.
- Rendering evaluation errors in the editor the same way as successful (but in red to quickly indicate that the evaluation errored).

![Evaluation demo](/assets/howto/evaluate.gif)

## [1.1.15] - 2018-03-20
- Evaluates vectors and maps with the same ”smart” selection as for lists.

## [1.1.11] - 2018-03-20
- Add inline annotations for interactive code evaluation results.

## [1.1.9] - 2018-03-18
- Add toggle for switching which repl connection is used for `cljc` files, `clj` or `cljs`.

![CLJC repl switching](/assets/howto/cljc-clj-cljs.gif)

- `clj` repl connected to all file types, meaning you can evaluate clojure code in, say, Markdown files.


## [1,1.3] - 2018-03-17
- User setting to evaluate namespace on save/open file (defaults to **on**)

## [1.1.1] - 2018-03-16
- Release of v1, based on **visual:clojure** v2.0, adding:
    - Running tests through the REPL connection, and mark them in the Problems tab
        - Run namespace tests: `ctrl+alt+v t`
        - Run all tests: `ctrl+alt+v a`
    - Evaluate code and replace it in the editor, inline: `ctrl+alt+v e`
    - Error message when evaluation fails
    - Pretty printing evaluation results: `ctrl+alt+v p`
    - Support for `cljc` files (this was supposed to be supported by the original extension, but bug)
<|MERGE_RESOLUTION|>--- conflicted
+++ resolved
@@ -2,13 +2,10 @@
 Changes to Calva.
 
 ## [Unreleased]
-<<<<<<< HEAD
+- [Use markdown to format doc strings in hover](https://github.com/BetterThanTomorrow/calva/pull/503)
+- [Add setting to enable doc strings in parameter hints](https://github.com/BetterThanTomorrow/calva/pull/503)
 - Fix: [Select Backward * commands won't grow selection in REPL window](https://github.com/BetterThanTomorrow/calva/issues/498)
 - Fix: [Paredit select forward/backward add to the selection stack even when they don't select anything](https://github.com/BetterThanTomorrow/calva/issues/506)
-=======
-- Use markdown to format doc strings in hover
-- Add setting to enable doc strings in parameter hints
->>>>>>> 1476f215
 
 ## [2.0.66] - 2019-12-02
 - Fix: [Cursor moves forward after undoing wraparound commands in REPL window](https://github.com/BetterThanTomorrow/calva/issues/499)
