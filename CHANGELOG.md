--- conflicted
+++ resolved
@@ -3,16 +3,13 @@
 Changes to Calva.
 
 ## [Unreleased]
-<<<<<<< HEAD
 - [Use cljs for state](https://github.com/BetterThanTomorrow/calva/pull/1053)
-=======
 
 ## [2.0.178] - 2021-03-09
 - [Add command for evaluating from start of list to cursor](https://github.com/BetterThanTomorrow/calva/issues/1057)
 - Add custom REPL snippet variables, $selection, $head, and $tail
 
 ## [2.0.177] - 2021-03-07
->>>>>>> d134e523
 - Fix: [Navigating to a definition in a jar file throws error in console](https://github.com/BetterThanTomorrow/calva/issues/1047)
 - [Add a Getting Started REPL feature](https://github.com/BetterThanTomorrow/calva/issues/1040)
 
