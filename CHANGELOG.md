# Change Log

Changes to Calva.

## [Unreleased]
<<<<<<< HEAD
- [Support setting the cider-nrepl print-fn to whatever](https://github.com/BetterThanTomorrow/calva/issues/1340)
=======
- [Make Add Rich Comment command go to any existing Rich comment right below](https://github.com/BetterThanTomorrow/calva/issues/1333)

- [Add semantic tokens support from LSP](https://github.com/BetterThanTomorrow/calva/issues/1231)

## [2.0.217] - 2021-10-14
- Fix: [Inline evaluation results no longer display in 2.0.216](https://github.com/BetterThanTomorrow/calva/issues/1332)
>>>>>>> 6f314a96

## [2.0.216] - 2021-10-10
- Fix: [Inline results display pushes the cursor away when evaluation at the end of the line](https://github.com/BetterThanTomorrow/calva/issues/1329)
- Fix: [Inline evaluation display renders differently than the REPL display for empty spaces](https://github.com/BetterThanTomorrow/calva/issues/872)

## [2.0.215] - 2021-10-10
- [Add command for inserting a Rich Comment](https://github.com/BetterThanTomorrow/calva/issues/1324)

## [2.0.214] - 2021-10-06
- [Add Babashka Jack-in option](https://github.com/BetterThanTomorrow/calva/issues/1001)
- [Add nbb Jack-in option](https://github.com/BetterThanTomorrow/calva/issues/1311)
- Fix: [Not currently possible to Jack-in to a ClojureScript nREPL Server](https://github.com/BetterThanTomorrow/calva/issues/1310)
- [Update deps.clj version to 0.0.19](https://github.com/BetterThanTomorrow/calva/issues/1319)

## [2.0.213] - 2021-10-02
- Workaround [nbb nrepl-server: can only eval from file with extension .clj](https://github.com/BetterThanTomorrow/calva/issues/1308)

## [2.0.212] - 2021-09-26
- Fix [The schema for the setting `calva.highlight.bracketColors` is broken](https://github.com/BetterThanTomorrow/calva/issues/1290)
- Fix [Can't use $current-form more than once in a custom repl command snippet](https://github.com/BetterThanTomorrow/calva/issues/1301)

## [2.0.211] - 2021-09-01
- [Add setting for letting Paredit Kill commands copy the deleted code to the clipboard](https://github.com/BetterThanTomorrow/calva/issues/1283)

## [2.0.210] - 2021-08-25
- [Add back jack-in/connect config `deps.edn + shadow-cljs`](https://github.com/BetterThanTomorrow/calva/issues/1270)

## [2.0.209] - 2021-08-17
- Fix [Statusbar buttons hard to see with light themes](https://github.com/BetterThanTomorrow/calva/issues/1264)

## [2.0.208] - 2021-08-09
- Fix [Project configuration shadow-cljs + deps.edn doesn't work](https://github.com/BetterThanTomorrow/calva/issues/1253)

## [2.0.207] - 2021-08-07
- [Support a blank `clojureLspVersion` setting](https://github.com/BetterThanTomorrow/calva/issues/1251)

## [2.0.206] - 2021-08-05
- [Default to using the latest release of clojure-lsp](https://github.com/BetterThanTomorrow/calva/issues/1248)
- Performance improvement [REPL is Slow and Performance Degrades as the Output Grows](https://github.com/BetterThanTomorrow/calva/issues/942)

## [2.0.205] - 2021-07-14
- [Use new custom LSP method for server info command and print info in "Calva says" output channel ](https://github.com/BetterThanTomorrow/calva/issues/1211)
- Update clojure-lsp to version [2021.07.12-12.30.59](https://github.com/clojure-lsp/clojure-lsp/releases/tag/2021.07.12-12.30.59)
- [Roll back debugger call stack improvement](https://github.com/BetterThanTomorrow/calva/pull/1236)

## [2.0.204] - 2021-07-11
- [Put closing paren of rich comments on separate line](https://github.com/BetterThanTomorrow/calva/issues/1224)
- Fix: [Calva formatting defaults do not get applied when including any kind of .cljfmt.edn config](https://github.com/BetterThanTomorrow/calva/issues/1228)
- Workaround: [Paredit commands don't propagate to multiple cursors](https://github.com/BetterThanTomorrow/calva/issues/610)

## [2.0.203] - 2021-07-04
- Fix: [Custom repl commands show error if run from non-clojure file](https://github.com/BetterThanTomorrow/calva/issues/1203)
- Improvement: [REPL is Slow and Performance Degrades as the Output Grows](https://github.com/BetterThanTomorrow/calva/issues/942)
- Fix: [Paredit drag up/down kills line comments](https://github.com/BetterThanTomorrow/calva/issues/1222)
- Bump clojure-lsp [2021.07.01-13.46.18](https://github.com/clojure-lsp/clojure-lsp/releases/tag/2021.07.01-13.46.18)

## [2.0.202] - 2021-06-29
- Fix: [Custom repl commands are not evaluated in specified ns if different than current ns](https://github.com/BetterThanTomorrow/calva/issues/1196)
- Fix: [clojure-lsp statusbar messages move the nREPL button around](https://github.com/BetterThanTomorrow/calva/issues/1205)
- [Add command for toggling between implementation and test](https://github.com/BetterThanTomorrow/calva/issues/1168)
- [Add command for evaluating the current top level form up to cursor](https://github.com/BetterThanTomorrow/calva/issues/1215)
- [Add command for evaluating from the start of the file to cursor](https://github.com/BetterThanTomorrow/calva/issues/1216)

## [2.0.201] - 2021-06-24
- [Add nrepl and clojure-lsp versions to Calva says greetings](https://github.com/BetterThanTomorrow/calva/issues/1199)
- Workaround: [Command Palette shows wrong keyboard shortcuts for Paredit Forward/Backward Sexp](https://github.com/BetterThanTomorrow/calva/issues/1161)
- Update clojure-lsp to version `2021.06.24-01.20.01`

## [2.0.200] - 2021-06-06
- Update clojure-lsp to version 2021.06.01-16.19.44

## [2.0.199] - 2021-06-04
- [Support custom clojure-lsp path](https://github.com/BetterThanTomorrow/calva/issues/1181)
- [Improve debugger call stack](https://github.com/BetterThanTomorrow/calva/issues/1150)

## [2.0.198] - 2021-05-26
- [Add Standalone ClojureScript Quick Start REPLs](https://github.com/BetterThanTomorrow/calva/issues/1185)

## [2.0.197] - 2021-05-12
- [Add command for evaluating enclosing form](https://github.com/BetterThanTomorrow/calva/issues/1176)

## [2.0.196] - 2021-05-10
- Fix: [Forward slurp with closing paren after newline, breaks the structure](https://github.com/BetterThanTomorrow/calva/issues/1171)
- [Pre-bind some keyboard shortcuts to custom REPL commands](https://github.com/BetterThanTomorrow/calva/issues/1173)

## [2.0.195] - 2021-05-07
- Update cider-nrepl to [0.26.0](https://github.com/clojure-emacs/cider-nrepl/releases/tag/v0.26.0)
- [Makes it possible to add a jackInEnv per replConnectSequences](https://github.com/BetterThanTomorrow/calva/issues/1124)

## [2.0.194] - 2021-04-26
- [Make Clojure-lsp Server Info command always enabled](https://github.com/BetterThanTomorrow/calva/issues/1143)
- [Add docs about using Calva with Krell](https://calva.io/krell)

## [2.0.193] - 2021-04-24
- [Give the user some help to choose the right deps.edn jack-in alias when there are aliases with :main-opts](https://github.com/BetterThanTomorrow/calva/issues/1140)
- Update clojure-lsp to [2021.04.23-15.49.47](https://github.com/clojure-lsp/clojure-lsp/releases/tag/2021.04.23-15.49.47)

## [2.0.192] - 2021-04-21
- Fix: [Evaluating top level form sometimes does nothing](https://github.com/BetterThanTomorrow/calva/issues/1136)
- Fix: [Line comment continuation needs some tweaking](https://github.com/BetterThanTomorrow/calva/issues/1137)

## [2.0.191] - 2021-04-20
- [Replace automatic comment continuation with an on-demand one](https://github.com/BetterThanTomorrow/calva/issues/644)
- Fix: [Wrong selection restored after eval-to-comment](https://github.com/BetterThanTomorrow/calva/issues/1131)
- Bump `cider-nrepl` to [0.25.11](https://github.com/clojure-emacs/cider-nrepl/blob/master/CHANGELOG.md#02511-2021-04-12)

## [2.0.190] - 2021-04-19
- [Add Resolve Macro As (clojure-lsp) support](https://github.com/BetterThanTomorrow/calva/issues/1077)
- Fix: [REPL evaluation hangs if an error is raised during debug session](https://github.com/BetterThanTomorrow/calva/issues/1118)

## [2.0.189] - 2021-04-18
- [Paredit backspace should delete non-bracket parts of the opening token](https://github.com/BetterThanTomorrow/calva/issues/1122)
- [Use `shift+tab` for the ”Infer parens from indentation” command](https://github.com/BetterThanTomorrow/calva/issues/1126)
- Fix: [Inline evaluation results can show up in the wrong editor](https://github.com/BetterThanTomorrow/calva/issues/1120)
- [Bring back results in hovers](https://github.com/BetterThanTomorrow/calva/issues/736)

## [2.0.188] - 2021-04-16
- Fix: [Getting Started REPL failing on Windows when username has spaces (on some machines)](https://github.com/BetterThanTomorrow/calva/issues/1085)

## [2.0.187] - 2021-04-11
- [Add built-in REPL Connect Sequences for ClojureScript built-in for browser and Node REPLs](https://github.com/BetterThanTomorrow/calva/issues/1114)
- [Remove Nashorn ClojureScript Jack-in option](https://github.com/BetterThanTomorrow/calva/issues/1117)

## [2.0.186] - 2021-04-10
- [Allow keybindings to target when the cursor is inside a comment or a string](https://github.com/BetterThanTomorrow/calva/issues/1023)
- [Use alt+up/down for drag sexpr backward/forward](https://github.com/BetterThanTomorrow/calva/issues/1111)
- [Make it possible to disable some of Paredits hijacking of VS Code default shortcuts](https://github.com/BetterThanTomorrow/calva/issues/1112)
- Fix: [The unbalanced closing-bracket feature is active in line comments](https://github.com/BetterThanTomorrow/calva/issues/1105)
- [Remove the display diagnostics setting in favor of managing diagnostics entirely via clojure-lsp config](https://github.com/BetterThanTomorrow/calva/issues/1067)
- Bump `clojure-lsp` to [2021.04.07-16.34.10](https://github.com/clojure-lsp/clojure-lsp/releases/tag/2021.04.07-16.34.10)
- Bump `cider-nrepl` to [0.25.10](https://github.com/clojure-emacs/cider-nrepl/blob/master/CHANGELOG.md#02510-2021-04-08)


## [2.0.185] - 2021-04-05
- Fix: [Paredit slurp sometimes leaves an extra space](https://github.com/BetterThanTomorrow/calva/issues/1098)
- Fix: [Delete empty literal function causes newline to be removed](https://github.com/BetterThanTomorrow/calva/issues/1079)
- Add experimental setting to: [Prevent extra closing brackets in strict mode](https://github.com/BetterThanTomorrow/calva/issues/650)
- Bump `clojure-lsp` to `2021.04.03-18.43.55`

## [2.0.184] - 2021-04-02
- Fix: [Calva not detecting tests with aliased clojure.test namespace](https://github.com/BetterThanTomorrow/calva/issues/1086)
- Fix: [Auto-generated namespaces not working correctly in some cases](https://github.com/BetterThanTomorrow/calva/issues/1060)
- [Make clojure-lsp version configurable by the user](https://github.com/BetterThanTomorrow/calva/issues/1088) and bump to `2021.03.30-20.42.34`
- [Remove warning about clj-kondo extension](https://github.com/BetterThanTomorrow/calva/issues/1091)

## [2.0.183] - 2021-03-30
- [Stop printing to the output window when all evaluations are interrupted](https://github.com/BetterThanTomorrow/calva/issues/978)
- Fix: [Completion not working with babashka](https://github.com/BetterThanTomorrow/calva/issues/1083)

## [2.0.182] - 2021-03-26
- [Use graalvm-compiled native image for clojure-lsp instead of jar](https://github.com/BetterThanTomorrow/calva/issues/1017)

## [2.0.181] - 2021-03-22
- Update clojure-lsp to 2021.03.21-23.29.19

## [2.0.180] - 2021-03-21
- [Make Paredit forward, then backward selections (and vice versa) behave like ”normal” foward/backward selection does](https://github.com/BetterThanTomorrow/calva/pull/1062)

## [2.0.179] - 2021-03-10
- Implementation detail: [Use cljs for state](https://github.com/BetterThanTomorrow/calva/pull/1053)

## [2.0.178] - 2021-03-09
- [Add command for evaluating from start of list to cursor](https://github.com/BetterThanTomorrow/calva/issues/1057)
- Add custom REPL snippet variables, $selection, $head, and $tail

## [2.0.177] - 2021-03-07
- Fix: [Navigating to a definition in a jar file throws error in console](https://github.com/BetterThanTomorrow/calva/issues/1047)
- [Add a Getting Started REPL feature](https://github.com/BetterThanTomorrow/calva/issues/1040)

## [2.0.176] - 2021-02-24
- Revert switch to cljs for lsp, until [the issue with released cljs/js interop](https://github.com/BetterThanTomorrow/calva/issues/1044) has been fixed

## [2.0.174] - 2021-02-24
- [Translate clojure-lsp integration to cljs](https://github.com/BetterThanTomorrow/calva/issues/1025)

## [2.0.173] - 2021-02-21
- Fix [Connect ”not in project” glitches](https://github.com/BetterThanTomorrow/calva/issues/814)
- [Add a ”Start Standalone REPL” commands](https://github.com/BetterThanTomorrow/calva/issues/1003)
- [Add a configuration option to disable diagnostics](https://github.com/BetterThanTomorrow/calva/pull/981)

## [2.0.171] - 2021-02-10
- Update clojure-lsp to version 2021.02.09-18.28.06 (Fix: [Auto completion does not work in clojure-lsp only mode (no repl connection)](https://github.com/BetterThanTomorrow/calva/issues/996#issuecomment-776148282))
- Update clojure-lsp to version 2021.02.10-03.01.19 (Fix: [Project clj-kondo config file not being considered](https://github.com/BetterThanTomorrow/calva/issues/1026))

## [2.0.170] - 2021-02-09
- [Paredit drag backward/forward should drag bindings as pairs](https://github.com/BetterThanTomorrow/calva/issues/529)

## [2.0.169] - 2021-02-09
- Update clojure-lsp to version 2021.02.07-22.51.26 (fix previous attempt)

## [2.0.168] - 2021-02-08
- Update clojure-lsp to version 2021.02.07-22.51.26

## [2.0.164] - 2021-02-06
- Really fix: [Demo gifs 404 on VisualStudio Marketplace](https://github.com/BetterThanTomorrow/calva/issues/1018)

## [2.0.163] - 2021-02-06
- Fix: [Demo gifs 404 on VisualStudio Marketplace](https://github.com/BetterThanTomorrow/calva/issues/1018)

## [2.0.162] - 2021-02-06
- Fix for fix of: [Fix Paredit raise sexpr doesn't work when cursor is behind the current form](https://github.com/BetterThanTomorrow/calva/issues/1016)

## [2.0.161] - 2021-02-05
- [Automate more of the release process and document it (including rationale)](https://github.com/BetterThanTomorrow/calva/issues/860)

## [2.0.160] - 2021-02-05
- [Upgrade clojure-lsp to 2021.02.05-03.05.34](https://github.com/clojure-lsp/clojure-lsp/releases/tag/2021.02.05-03.05.34)
- [Fix Paredit raise sexpr doesn't work when cursor is behind the current form](https://github.com/BetterThanTomorrow/calva/issues/1016)

## [2.0.159] - 2021-02-05
- [Enable keyboard shortcuts for custom REPL commands](https://github.com/BetterThanTomorrow/calva/issues/1011)
- [Add commands for tapping current and top-level forms](https://github.com/BetterThanTomorrow/calva/issues/1008)

## [2.0.158] - 2021-02-03
- [Add setting to use only static parts of Calva](https://github.com/BetterThanTomorrow/calva/issues/1005)
- Fix: [Load file command not loading changes since last file save on Windows](https://github.com/BetterThanTomorrow/calva/issues/975)
- Update clojure-lsp to 2021.02.02-14.02.23

## [2.0.157] - 2021-02-01
- [Add command for copying jack-in command to clipboard](https://github.com/BetterThanTomorrow/calva/pull/995)
- [Change default shortcuts for Paredit forward/backward sexp, expand/shrink selection, and for slurping and barfing](https://github.com/BetterThanTomorrow/calva/issues/950)
- [Add Custom Commands variables for current form and more](https://github.com/BetterThanTomorrow/calva/issues/986)
- Fix: [Jack-in fails to launch deps.edn projects for some Windows users](https://github.com/BetterThanTomorrow/calva/issues/1000)

## [2.0.156] - 2021-01-28
- Fix: [Debug instrumentation decoration not working correctly anymore on Windows](https://github.com/BetterThanTomorrow/calva/issues/969)
- Fix: [Debugger decorations issues](https://github.com/BetterThanTomorrow/calva/issues/976)

## [2.0.155] - 2021-01-27
- [Make command palette show alt+enter shortcut variant instead of enter for evaluating top level form](https://github.com/BetterThanTomorrow/calva/issues/989)
- Update clojure-lsp to 2021.01.28-03.03.16
- Fix: [nrepl port detection race condition](https://github.com/BetterThanTomorrow/calva/issues/901)

## [2.0.154] - 2021-01-27
- Fix: [Calva uses ; for comments instead of ;;](https://github.com/BetterThanTomorrow/calva/issues/971)
- Update cider-nrepl to 0.25.8
- Update clojure-lsp to 2021.01.26-22.35.27

## [2.0.153] - 2021-01-19
- [Use status bar message instead of withProgress message for clojure-lsp initialization](https://github.com/BetterThanTomorrow/calva/issues/974)
- [Update cider-nrepl: 0.25.6 -> 0.25.7](https://github.com/BetterThanTomorrow/calva/issues/973)
- Fix: ["Extract function" refactoring doesn't work as expected with selections](https://github.com/BetterThanTomorrow/calva/issues/958)

## [2.0.152] - 2021-01-19
- Fix: [Jack-In env with non-string variables fails](https://github.com/BetterThanTomorrow/calva/issues/959)
- [Use clojure-lsp for usages for debug instrumentation decorations, and stop injecting clj-kondo at jack-in](https://github.com/BetterThanTomorrow/calva/issues/931)

## [2.0.151] - 2021-01-15
- Fix: [Debugger is broken on Windows](https://github.com/BetterThanTomorrow/calva/issues/947)

## [2.0.150] - 2021-01-13
- [Stop bundling clj-kondo in favor of using it through clojure-lsp](https://github.com/BetterThanTomorrow/calva/issues/868)

## [2.0.149] - 2021-01-12
- Fix: [calva.jackInEnv does not resolve `${env:...}`](https://github.com/BetterThanTomorrow/calva/issues/933)
- Update clojure-lsp to version 2021.01.12-02.18.26. Fix: [clojure-lsp processes left running/orphaned if VS Code is closed while the lsp server is starting](https://github.com/BetterThanTomorrow/calva/issues/906)

## [2.0.148] - 2021-01-07
- Update clojure-lsp to version 2021.01.07-20.02.02

## [2.0.147] - 2021-01-07
- Fix: [Dimming ignored forms does not work correctly with metadata](https://github.com/BetterThanTomorrow/calva/issues/908)
- [Improve clojure-lsp jar integration](https://github.com/BetterThanTomorrow/calva/issues/913)
- Update clojure-lsp to version 2021.01.07-12.28.44

## [2.0.146] - 2021-01-04
- Fix: [Slurp forward sometimes joins forms to one](https://github.com/BetterThanTomorrow/calva/issues/883)
- Fix: [clojure-lsp processes left running/orphaned if VS Code is closed while the lsp server is starting](https://github.com/BetterThanTomorrow/calva/issues/906)
- Fix: [go to definition jumps to inc instead of inc'](https://github.com/BetterThanTomorrow/calva/issues/884)
- Fix: [Error when start a REPL with jdk15](https://github.com/BetterThanTomorrow/calva/issues/888)

## [2.0.145] - 2021-01-03
- [Add command for opening the file for the output/repl window namespace](https://github.com/BetterThanTomorrow/calva/issues/920)
- [Add setting for auto opening the repl window on Jack-in/Connect](https://github.com/BetterThanTomorrow/calva/issues/922)
- [Add setting for auto opening the Jack-in Terminal](https://github.com/BetterThanTomorrow/calva/issues/923)
- [Replace opening Calva says on start w/ info message box](https://github.com/BetterThanTomorrow/calva/issues/923)
- [Add command for opening Calva documentation](https://github.com/BetterThanTomorrow/calva/issues/923)
- [Change default keyboard shortcut for syncing the repl window ns to `ctrl+alt+c n`](https://github.com/BetterThanTomorrow/calva/issues/923)

## [2.0.144] - 2021-01-01
- [Reactivate definitions/navigation in core and library files](https://github.com/BetterThanTomorrow/calva/issues/915)
- [Make load-file available in the output window](https://github.com/BetterThanTomorrow/calva/issues/910)
- [Make the ns in the repl prompt a peekable symbol](https://github.com/BetterThanTomorrow/calva/issues/904)

## [2.0.142 and 2.0.143] - 2020-12-30
- No changes besides version number. Released due to vsix publishing issues.

## [2.0.141] - 2020-12-30
- Update clojure-lsp to include [jar dependency navigation fix for Windows](https://github.com/clojure-lsp/clojure-lsp/issues/223)
- Fix: [clojure-lsp refactorings not working on Windows](https://github.com/BetterThanTomorrow/calva/issues/911)
- [Remove default key binding for toggling Calva key bindings](https://github.com/BetterThanTomorrow/calva/issues/815)

## [2.0.140] - 2020-12-28
- [Make Jack-in dependency versions configurable (and bump 'em all with default settings)](https://github.com/BetterThanTomorrow/calva/pull/899)

## [2.0.139] - 2020-12-28
- [Use Pseudo Terminal instead of Task for Jack-in](https://github.com/BetterThanTomorrow/calva/pull/654)
- [Prefer cider-nrepl symbol definitions over clojure-lsp](https://github.com/BetterThanTomorrow/calva/issues/897)
- [Enable clojure-lsp completion items when no nrepl connection](https://github.com/BetterThanTomorrow/calva/pull/898)

## [2.0.138] - 2020-12-27
- [Bring in refactorings we get access to via clojure-lsp](https://github.com/BetterThanTomorrow/calva/issues/890)
- [Add ”clojure-lsp starting” progress indicator](https://github.com/BetterThanTomorrow/calva/issues/892)
- [Fix step into local dep with debugger](https://github.com/BetterThanTomorrow/calva/issues/893)

## [2.0.137] - 2020-12-24
- [Bring in clojure-lsp](https://github.com/BetterThanTomorrow/calva/pull/572)

## [2.0.136] - 2020-12-23
- Fix: [Jack-in/Connect prompts sometimes not showing on Windows](https://github.com/BetterThanTomorrow/calva/issues/885)

## [2.0.135] - 2020-12-20
- [Binding keys to REPL functions, passing the namespace and cursor line (Notespace integration)](https://github.com/BetterThanTomorrow/calva/issues/863)
- [Make REPL prompt submit if the cursor is after the top level form](https://github.com/BetterThanTomorrow/calva/issues/875)
- [Only print stacktrace on demand](https://github.com/BetterThanTomorrow/calva/issues/878)

## [2.0.134] - 2020-12-05
- Fix: [Live share jackout error](https://github.com/BetterThanTomorrow/calva/issues/856)
- Fix: [Cannot read property 'document' of undefined](https://github.com/BetterThanTomorrow/calva/issues/846)

## [2.0.133] - 2020-11-25
- Add [ns name deriving](https://github.com/BetterThanTomorrow/calva/issues/844)

## [2.0.132] - 2020-11-16
- Fix: [[Live Share] connecting to REPL as guest doesn't work in multi-project workspace](https://github.com/BetterThanTomorrow/calva/issues/831)

## [2.0.131] - 2020-11-05
- Fix: [Syntax highlighting error when repl prompt shows ns containing digits](https://github.com/BetterThanTomorrow/calva/issues/834)
- Fix: [Syntax highlighting errors with tokens at the start of a line](https://github.com/BetterThanTomorrow/calva/issues/835)
- Fix: [Various parsing issues](https://github.com/BetterThanTomorrow/calva/issues/802)

## [2.0.130] - 2020-10-25
- Fix: [Jack-in broken on Windows](https://github.com/BetterThanTomorrow/calva/issues/827)

## [2.0.129] - 2020-10-17
- [Improve stack trace output](https://github.com/BetterThanTomorrow/calva/pull/806)
- Fix: [Jack-in is broken for multi-project workspaces](https://github.com/BetterThanTomorrow/calva/issues/821)

## [2.0.128] - 2020-10-17
- Fix: [Jack-in is broken if live share extension is not installed](https://github.com/BetterThanTomorrow/calva/issues/821)

## [2.0.127] - 2020-10-17
- [Live Share Support](https://github.com/BetterThanTomorrow/calva/issues/803)

## [2.0.126] - 2020-10-11
- Fix: [Can't Jack-In to new Luminus template (+re-frame +shadow-cljs)](https://github.com/BetterThanTomorrow/calva/issues/777)
- Fix: [Wrong `(in-ns ...)` sent for files with `.bb` extension](https://github.com/BetterThanTomorrow/calva/issues/812)

## [no new version] - 2020-09-21
- [Move docs into repo](https://github.com/BetterThanTomorrow/calva/issues/788)

## [2.0.125] - 2020-09-20
- [Fix: evals should be ignored during parsing](https://github.com/BetterThanTomorrow/calva/issues/763)
- Fix: [Test runner can't find tests under cursor when using a custom test macro](https://github.com/BetterThanTomorrow/calva/issues/786)
- Fix: [Test runner output only partially commented](https://github.com/BetterThanTomorrow/calva/issues/787)
- [Allow toggling keyboard shortcuts](https://github.com/BetterThanTomorrow/calva/issues/784)

## [2.0.124] - 2020-08-31
- Re-fix: [Can't jack-in when no project file is open](https://github.com/BetterThanTomorrow/calva/issues/734)
- [Fix getDocument function to not return a Log document](https://github.com/BetterThanTomorrow/calva/issues/771)
- Fix: [Inline evaluation result disappears after a second](https://github.com/BetterThanTomorrow/calva/issues/774)

## [2.0.123] - 2020-08-26
- [Change output/repl window extension to .calva-repl](https://github.com/BetterThanTomorrow/calva/issues/754)
- Re-fix: [Interrupting evaluations produces extra output and no prompt](https://github.com/BetterThanTomorrow/calva/issues/738)
- [Fix/enhance test runner](https://github.com/BetterThanTomorrow/calva/issues/764)

## [2.0.122] - 2020-08-20
- Fix: [Can't jack-in when no project file is open](https://github.com/BetterThanTomorrow/calva/issues/734)
- Fix: [Fix stacktraces not showing in output](https://github.com/BetterThanTomorrow/calva/pull/759)

## [2.0.121] - 2020-08-19
- Fix: ["Go to definition" command fails](https://github.com/BetterThanTomorrow/calva/issues/636)
- Fix: [Weird expand selection behavior near an anonymous function](https://github.com/BetterThanTomorrow/calva/issues/600)
- Fix: [Backspace is not working properly in the output window](https://github.com/BetterThanTomorrow/calva/issues/700)
- Fix: [Cannot read property 'includes' of undefined](https://github.com/BetterThanTomorrow/calva/issues/753)

## [2.0.120] - 2020-08-17
- Fix: [Interrupting evaluations produces extra output and no prompt](https://github.com/BetterThanTomorrow/calva/issues/738)
- Add REPL history to new output/REPL window
- Fix: [Calva's ESC keybinding overrides VS Code's (useful) default](https://github.com/BetterThanTomorrow/calva/issues/740)

## [2.0.119] - 2020-08-07
- Really fix: [Accessing recent results (*1, *2, *3) does not work](https://github.com/BetterThanTomorrow/calva/issues/724)

## [2.0.118] - 2020-08-06
- [Remove old REPL Window](https://github.com/BetterThanTomorrow/calva/issues/711)

## [2.0.117] - 2020-08-05
- Fix: [Paste is broken in 2.0.116](https://github.com/BetterThanTomorrow/calva/issues/730)

## [2.0.116] - 2020-08-05
- Fix: [Format-on-paste should not operate inside string literals](https://github.com/BetterThanTomorrow/calva/issues/720)
- Fix: [Accessing recent results (*1, *2, *3) does not work](https://github.com/BetterThanTomorrow/calva/issues/724)

## [2.0.115] - 2020-08-02
- [Add hover to display results for eval as window into output file](https://github.com/BetterThanTomorrow/calva/issues/693)

## [2.0.114] - 2020-08-02
- Fix: [Stop popping up output window when load file has errors](https://github.com/BetterThanTomorrow/calva/issues/717)

## [2.0.113] - 2020-08-1
- [Add vscode command for to eval code given as args](https://github.com/BetterThanTomorrow/calva/issues/690)
- [Move custom REPL snippets to new output/repl window](https://github.com/BetterThanTomorrow/calva/issues/713)
- Fix: [Continuously evaluating in infinite loop](https://github.com/BetterThanTomorrow/calva/issues/712)

## [2.0.112] - 2020-07-30
- Fix: [Don't open output window until connect starts](https://github.com/BetterThanTomorrow/calva/issues/707)

## [2.0.111] - 2020-07-29
- [Handling ansi code by stripping it](https://github.com/BetterThanTomorrow/calva/issues/696)
- Fix: [Output window sometimes getting out of synch, needing overwrite](https://github.com/BetterThanTomorrow/calva/issues/699)
- Fix: [The *Calva says* panel + output window opening at startup gets a bit too much](https://github.com/BetterThanTomorrow/calva/issues/702)
- Fix: [Repl connection fails if afterCLJJackInCode errors](https://github.com/BetterThanTomorrow/calva/issues/703)

## [2.0.110] - 2020-07-28
- [Fix Connect Fails on Windows](https://github.com/BetterThanTomorrow/calva/issues/694)

## [2.0.109] - 2020-07-27
- [New output/REPL window introduced](https://github.com/BetterThanTomorrow/calva/issues/681)

## [2.0.108] - 2020-07-24
- Fix [Jack-in error when choosing Clojure CLI + shadow-cljs project type](https://github.com/BetterThanTomorrow/calva/issues/675)
- Fix [Cannot use default connect sequences when custom connect sequences added](https://github.com/BetterThanTomorrow/calva/issues/685)
- Add analytics to debugger

## [2.0.107] - 2020-06-16
- Fix [Flicker matching brackets as code is typed](https://github.com/BetterThanTomorrow/calva/issues/673)

## [2.0.106] - 2020-06-16
- Fix [Crash - Lexing fails on comment w/ a 20+ hashes](https://github.com/BetterThanTomorrow/calva/issues/667)

## [2.0.105] - 2020-06-15
- Fix [Debug decorations are breaking after stepping through code during debug session](https://github.com/BetterThanTomorrow/calva/issues/669)

## [2.0.104] - 2020-06-14
- Fix [File lexing fails on junk characters inside strings](https://github.com/BetterThanTomorrow/calva/issues/659)
- [Use Pseudo-terminal instead of Task for Jack-in](https://github.com/BetterThanTomorrow/calva/pull/654)

## [2.0.103] - 2020-06-05
- Fix [Stream output messages to Calva Says as they're received](https://github.com/BetterThanTomorrow/calva/issues/638)
- Fix [highlighting of var quote before open token](https://github.com/BetterThanTomorrow/calva/issues/663)

## [2.0.102] - 2020-06-04
- Fix [Format Document sometimes causes Calva to stop working](https://github.com/BetterThanTomorrow/calva/issues/651)
- Fix [repl hanging after disconnecting debugger while repl window focused](https://github.com/BetterThanTomorrow/calva/issues/647)
- [Use a pseudo terminal for Jack-in - and stop (ab)using the Tasks system for this](https://github.com/BetterThanTomorrow/calva/pull/654)

## [2.0.101] - 2020-05-11
- [Paredit slurp outer form if current form is nested](https://github.com/BetterThanTomorrow/calva/issues/554)

## [2.0.100] - 2020-05-11
- Fix [clj-kondo exceptions thrown by debugger decorations code](https://github.com/BetterThanTomorrow/calva/issues/642)
- Move [warning for clj-kondo not found on classpath](https://github.com/BetterThanTomorrow/calva/issues/639) to Calva says output channel instead of window warning

## [2.0.99] - 2020-05-10
- Fix [Formatting top-level form stopped working](https://github.com/BetterThanTomorrow/calva/issues/640)

## [2.0.98] - 2020-05-04
- Fix [Problems Editing a Bare file (instead of directory)](https://github.com/BetterThanTomorrow/calva/issues/622)

## [2.0.97] - 2020-05-02
- Fix: [The New Indent engine doesn't follow block rules in ns :require #633](https://github.com/BetterThanTomorrow/calva/issues/633)
- Make the new indent engine the default
- Remove dependency on `paredit.js` from `calva-lib`

## [2.0.96] - 2020-04-29
- [Fix colors in suggestion popup (REPL window)](https://github.com/BetterThanTomorrow/calva/issues/623)
- Add "Instrument Top Level Form for Debugging" command and decorations for instrumented functions
- [Remove duplicate paredit.selectOpenList command in package.json](https://github.com/BetterThanTomorrow/calva/issues/629)

## [2.0.95] - 2020-04-25
- [Separate setting for highlighting current indent guide](https://github.com/BetterThanTomorrow/calva/issues/625)
- [Fix: Problems with v2.0.94 rendering performance ](https://github.com/BetterThanTomorrow/calva/issues/626)

## [2.0.94] - 2020-04-24
- [Rainbow indent guides](https://github.com/BetterThanTomorrow/calva/issues/620)

## [2.0.93] - 2020-04-21
- [Unclutter editor context menu when not in clojure files](https://github.com/BetterThanTomorrow/calva/issues/615)

## [2.0.92] - 2020-04-15
- [Changed all documentation links from https://calva.readthedocs.io/ to https://calva.io/](https://github.com/BetterThanTomorrow/calva/issues/604)
- Add step over, step into, and step out debugger features
- Add annotations for debugging to show debug values as the cursor moves to each breakpoint
- Fix debugger disconnect to show quit value instead of cider-nrepl exception
- Use visible editor if one exists with code being debugged, instead of opening a new one

## [2.0.91] - 2020-04-07
- [Add debugger](https://github.com/BetterThanTomorrow/calva/issues/469)

## [2.0.90] - 2020-04-06
- nREPL `eval` should always send along the `ns` parameter

## [2.0.89] - 2020-03-29
- [Add support for connecting to generic project types](https://github.com/BetterThanTomorrow/calva/issues/595)

## [2.0.88] - 2020-03-22
- [Change all references to `#calva-dev` so that they now point to the `#calva` Slack channel](https://clojurians.slack.com/messages/calva/)

## [2.0.87] - 2020-03-21
- [Fix: Two CLJ REPL Windows open on connect when `afterCLJReplJackInCode`is used](https://github.com/BetterThanTomorrow/calva/issues/593)
- [Add info to docs about how to get around `command not found` Jack-in problems](https://github.com/BetterThanTomorrow/calva/issues/591)

## [2.0.86] - 2020-03-19
- [Fix: REPL Window Paredit does not close strings properly](https://github.com/BetterThanTomorrow/calva/issues/587)

## [2.0.85] - 2020-03-15
- Fix: Make lein-shadow project type use lein injections

## [2.0.84] - 2020-03-15
- [Support projects using lein-shadow](https://github.com/BetterThanTomorrow/calva/issues/585)
- [Add documentation for how to use Calva with Luminus](https://calva.io/luminus/)

## [2.0.83] - 2020-03-13
- When format config fails to parse, fall back on defaults rather than crash
- [Fix: Var quoted symbols are treated as reader tags](https://github.com/BetterThanTomorrow/calva/issues/584)

## [2.0.82] - 2020-03-11
- Fix bug with bad formatting defaults when no config file

## [2.0.81] - 2020-03-11
- [Fix: Structural editing is a bit broken when reader tags are involved](https://github.com/BetterThanTomorrow/calva/issues/581)
- [Add cljfmt indent rules](https://github.com/BetterThanTomorrow/calva/issues/80)

## [2.0.80] - 2020-03-07
- Fix so that Paredit treats symbols containing the quote character correctly.
- [Fix: Parameter hints popup should be off by default](https://github.com/BetterThanTomorrow/calva/issues/574)
- [Fix: `nil` followed by comma not highlighted correctly](https://github.com/BetterThanTomorrow/calva/issues/577)
- [Fix: The syntax highlightning fails with symbols named truesomething/falsesomething](https://github.com/BetterThanTomorrow/calva/issues/578)
- Fix so that Paredit does not consider `^` to be part of a symbol name.

## [2.0.79] - 2020-03-01
- Use scope `variable.other.constant` for keywords, making them highlight nicely
- [Highlight/parsing/etc: Data reader tags are part of the tagged form](https://github.com/BetterThanTomorrow/calva/issues/570)

## [2.0.78] - 2020-02-28
- [Improve structural navigation through unbalanced brackets](https://github.com/BetterThanTomorrow/calva/issues/524)
- [Fix lexer going into some weird state after lexing certain patterns](https://github.com/BetterThanTomorrow/calva/issues/566)

## [2.0.77] - 2020-02-23
- [Make rainbow parens and highlight use the same lexer as Paredit](https://github.com/BetterThanTomorrow/calva/issues/561)
- [Fix: Some character literals throws paredit out of whack](https://github.com/BetterThanTomorrow/calva/issues/563)
- [Fix: Initial expand selection sometimes fails](https://github.com/BetterThanTomorrow/calva/issues/549)
- [Change line comment characters to ;;](https://github.com/BetterThanTomorrow/calva/issues/564)
- [Use editor namespace for custom REPL commands w/o `ns` specified](https://github.com/BetterThanTomorrow/calva/issues/558)
- [Add support for comment continuation](https://github.com/BetterThanTomorrow/calva/issues/536)

## [2.0.76] - 2020-02-12
- [Fix Calva locking up when opening files with very long lines](https://github.com/BetterThanTomorrow/calva/issues/556)

## [2.0.75] - 2020-02-01
- [Support cljs-suitable JavaScript completion](https://github.com/BetterThanTomorrow/calva/issues/552)
- [Fix Printing to Calva REPL prints <repl#7> before each print out](https://github.com/BetterThanTomorrow/calva/issues/548)

## [2.0.74] - 2020-01-12
- [Fix Windows documentation for Evaluate current form](https://github.com/BetterThanTomorrow/calva/issues/533)
- [Fix repl-window history issue](https://github.com/BetterThanTomorrow/calva/issues/491)
- [Fix documentation for Calva jack-in with REBL and Leiningen](https://github.com/BetterThanTomorrow/calva/issues/542)

## [2.0.73] - 2019-12-25
- [Add Paredit drag up/down commands](https://github.com/BetterThanTomorrow/calva/issues/500)
- [Add Paredit drag forward up/backward down commands](https://github.com/BetterThanTomorrow/calva/issues/500)

## [2.0.72] - 2019-12-13
- [Deselect text after surrounding with parens/braces/etc](https://github.com/BetterThanTomorrow/calva/issues/511)
- Fix: [Strict mode backspace/delete not deleting unbalanced brackets](https://github.com/BetterThanTomorrow/calva/issues/501)

## [2.0.71] - 2019-12-13
- Fix: [Autocompletion in REPL window broken](https://github.com/BetterThanTomorrow/calva/issues/519)

## [2.0.70] - 2019-12-12
- Fix: [REPL Window not accepting keys like cursor, return, etcetera](https://github.com/BetterThanTomorrow/calva/issues/516)

## [2.0.69] - 2019-12-12
- Fix: [Prepare for Fix of Webview editor font size bug](https://github.com/microsoft/vscode/commit/7e2d7965e5d5728c53996f0024be9b0681369b2a)
- Fix: [REPL window font broken](https://github.com/BetterThanTomorrow/calva/issues/515)

## [2.0.68] - 2019-12-11
- Fix: [(read-line) is being called twice from the REPL Window](https://github.com/BetterThanTomorrow/calva/issues/509)
- Fix: [Font size if visibly bigger in the REPL window](https://github.com/BetterThanTomorrow/calva/issues/152)

## [2.0.67] - 2019-12-10
- [Use markdown to format doc strings in hover](https://github.com/BetterThanTomorrow/calva/pull/503)
- [Add setting to enable doc strings in parameter hints](https://github.com/BetterThanTomorrow/calva/pull/503)
- Fix: [Select Backward * commands won't grow selection in REPL window](https://github.com/BetterThanTomorrow/calva/issues/498)
- Fix: [Paredit select forward/backward add to the selection stack even when they don't select anything](https://github.com/BetterThanTomorrow/calva/issues/506)
- Fix: Calva disables cursor movement in non-clojure files when switching from REPL window to, say, a `.json` file.

## [2.0.66] - 2019-12-02
- Fix: [Cursor moves forward after undoing wraparound commands in REPL window](https://github.com/BetterThanTomorrow/calva/issues/499)
- Fix: Wrong keybinding for Toggle Paredit Mode, now is `ctrl+alt+p ctrl+alt+m`, as it should be
- Fix: [Force Delete Forward not working in REPL window in strict mode](https://github.com/BetterThanTomorrow/calva/issues/496)

## [2.0.65] - 2019-12-02
- [Make all Paredit selection commands shrinkable](https://www.reddit.com/r/Clojure/comments/e3zni2/a_paredit_visual_guide_calvas_paredit_docs/f9e7ujq/)
- Fix: [Raise Sexp/Form needs updated doc and shortcut keys](https://github.com/BetterThanTomorrow/calva/issues/495)

## [2.0.64] - 2019-12-01
- [Add Paredit commands **Push Form Left/right**](https://www.reddit.com/r/Clojure/comments/e3zni2/a_paredit_visual_guide_calvas_paredit_docs/f95v24w/)
- [Add Paredit command **Rewrap**](https://clojureverse.org/t/calva-paredit-just-got-majorly-better/5155/3)

## [2.0.63] - 2019-11-30
- Improve performance of editing Paredit commands
- Add command **Wrap Around ""**

## [2.0.62] - 2019-11-30
- Fix: [Tokenization errors with quotes, derefs, etcetera](https://github.com/BetterThanTomorrow/calva/issues/467)
- Fix: [Glitch in current form highlight in the REPL window when cursor is to the right of a form](https://github.com/BetterThanTomorrow/calva/issues/472)
- Now using the same Paredit implementation for the editor as for the REPL Window.
  - A much more complete set of Paredit commands, and [all documented](https://calva.io/paredit/), in beautiful GIF animations.
  - List based Paredit commands work on strings as well. (Limited by that strings don't have sub lists/strings).
  - Lots of fixes for Paredit commands.
- Fix: [Paredit not activated until focused moved from and back to the editor again](https://github.com/BetterThanTomorrow/calva/issues/454)
- Improving: [paredit `paredit-kill`](https://github.com/BetterThanTomorrow/calva/issues/380)
- Fix: [paredit `backspace` in strict mode](https://github.com/BetterThanTomorrow/calva/issues/379)
- Fix: [REPL window use it own set of paredit hotkeys and these are not configurable](https://github.com/BetterThanTomorrow/calva/issues/260)
- Add default keyboard shortcut maps for the REPL prompt: multi-line or single-line.
- Improvements for Commands using the **Current form** and **Current top level form**:
  - Fix: [Form selection fails on things like '(1)](https://github.com/BetterThanTomorrow/calva/issues/418)
  - Less precision needed for the right form to be selected.
  - All commands for this use the same implementation (so, you can use e.g. **Select Current Form** to know what **Evaluate Current Form** will evaluate).
- Fix: ["Load current Namespace in REPL Window" command not working](https://github.com/BetterThanTomorrow/calva/issues/477)
- Theme compatible status bar indicators for pprint and paredit

## [2.0.61] - 2019-11-15
- Fix: [paredit.deleteBackward sets cursor position wrong when deleting a line. ](https://github.com/BetterThanTomorrow/calva/issues/458)
- Fix: [Calva Highlight sometimes incorrectly recognizes form as a `comment` form](https://github.com/BetterThanTomorrow/calva/issues/403)
- Fix: [Expand selection fails at the start and end of the input of the REPL window](https://github.com/BetterThanTomorrow/calva/issues/417)
- [Add test message to test runner](https://github.com/BetterThanTomorrow/calva/issues/425)
- [Remove some paredit inconsistencies](https://github.com/BetterThanTomorrow/calva/issues/170)
- Fix: [Lexing regex literal tokenization](https://github.com/BetterThanTomorrow/calva/issues/463)

## [2.0.60] - 2019-11-11
- Re-enable default stylings for nREPL status bar items.
- Make `pprint` the default Pretty Printer.

## [2.0.59] - 2019-11-10
- [Enable information providers in jar files e.g. opened with the "Go to Definition" command](https://github.com/BetterThanTomorrow/calva/pull/455)
- [Make Pretty Printing more Configurable](https://github.com/BetterThanTomorrow/calva/pull/436)

## [2.0.58] - 2019-11-07
- [Incorrect red highlights around brackets/paren in specific case](https://github.com/BetterThanTomorrow/calva/issues/410)
- ["Require REPL Utilities" command is broken](https://github.com/BetterThanTomorrow/calva/issues/451)
- [Fix hover definition for symbols derefed with `@` and quoted symbols](https://github.com/BetterThanTomorrow/calva/issues/106)
- [Improve signature help-while-typing hover, with active arg markup](https://github.com/BetterThanTomorrow/calva/pull/450)

## [2.0.57] - 2019-11-03
- [Provide argument list help as you type the function's arguments](https://github.com/BetterThanTomorrow/calva/issues/361)
- [Support special forms in editor hover/completion](https://github.com/BetterThanTomorrow/calva/issues/441)

## [2.0.56] - 2019-11-02
- Add setting for wether to open REPL Window on connect or not
- [Re-open REPL windows where they were last closed](https://github.com/BetterThanTomorrow/calva/issues/300)
- Lexer performance considerably improved. Fixes [this](https://github.com/BetterThanTomorrow/calva/issues/228) and [this](https://github.com/BetterThanTomorrow/calva/issues/128))
- [REPL colours and logo a bit toned down](https://github.com/BetterThanTomorrow/calva/issues/303)
- Removed `useWSL`configuration option because the the use of Calva is fully supported through the [Remote - WSL](https://marketplace.visualstudio.com/items?itemName=ms-vscode-remote.remote-wsl) extension.

## [2.0.55] - 2019-10-27
- [Add commands for interrupting the current evaluation as well as all running evaluations](https://github.com/BetterThanTomorrow/calva/issues/237)
- [Calva asks for user input when `stdin` needs it (e.g. `read-line`)](https://github.com/BetterThanTomorrow/calva/issues/377)
- Command for clearing the REPL history reworked and now also ”restarts” the REPL window.
- Commands are now added to REPL window history only if they are not identical to the previous command on the history stack.
- [Fix floating promises in evaluation module](https://github.com/BetterThanTomorrow/calva/issues/411)
- REPL Window Evaluation errors now initially hide the stack trace. The user can show it with a click.

## [2.0.54] - 2019-10-25
- [Stop linting, start bundling clj-kondo](https://github.com/BetterThanTomorrow/calva/issues/423)

## [2.0.53] - 2019-10-24
- [Fix hang when user input is requested](https://github.com/BetterThanTomorrow/calva/issues/377)
- Upgrade to `cider-nrepl 0.22.4`

## [2.0.52] - 2019-10-19
- [Add info box for VIM Extension users](https://github.com/BetterThanTomorrow/calva/issues/396)
- [Fix undefined namespace when starting a shadow-cljs cljs REPL Window ](https://github.com/BetterThanTomorrow/calva/issues/115)
- [Make opening the REPL window on connect async](https://github.com/BetterThanTomorrow/calva/issues/399)
- [Fix shadow-cljs menuSelections for Custom Connect Sequences](https://github.com/BetterThanTomorrow/calva/issues/404)

## [2.0.51] - 2019-10-15
- [Toggle the "Use WSL" setting requires extension restart to effect definition provider](https://github.com/BetterThanTomorrow/calva/issues/397)
- [Go to Definition and Peek Definition not working on Windows 10 when using WSL](https://github.com/BetterThanTomorrow/calva/issues/132)
- [Highlight extension settings are uninitialized if no closure editor active on activation ](https://github.com/BetterThanTomorrow/calva/issues/401)
- [Overly aggressive paredit in REPL window](https://github.com/BetterThanTomorrow/calva/issues/255)
- [REPL window use it own set of paredit hotkeys and these are not configurable](https://github.com/BetterThanTomorrow/calva/issues/260)
- [Completion in REPL window should work like in the editor](https://github.com/BetterThanTomorrow/calva/issues/394)

## [2.0.50] - 2019-10-15
- Move user documentation from the wiki to: https://calva.readthedocs.io/

## [2.0.49] - 2019-10-11
- [Fix bugs in comment form selection](https://github.com/BetterThanTomorrow/calva/issues/374)
- [Use of undeclared var in REPL window resets the namespace](https://github.com/BetterThanTomorrow/calva/issues/257)
- [Remove warning that extensions use the `vscode-resource:` scheme directly](https://github.com/BetterThanTomorrow/calva/issues/391)

## [2.0.48] - 2019-10-11
- [Support Jack-in without file open for single-rooted workspace](https://github.com/BetterThanTomorrow/calva/issues/366)
- [Show argument list of fn](https://github.com/BetterThanTomorrow/calva/issues/238)
- [Make code more robust in case Jack-in task fails](https://github.com/BetterThanTomorrow/calva/issues/367)
- [Fix dimming out of stacked ignored forms](https://github.com/BetterThanTomorrow/calva/issues/385)
- [The extension should specify the default schemes for document selectors](https://github.com/BetterThanTomorrow/calva/issues/368)

## [2.0.46] - 2019-10-08
- [Connect warnings and errors as popups](https://github.com/BetterThanTomorrow/calva/issues/356)
- [Don't remove default indents when Calva is not the auto-formatter](https://github.com/BetterThanTomorrow/calva/pull/383)

## [2.0.44] - 2019-10-05
- [Support for custom project/workflow commands](https://github.com/BetterThanTomorrow/calva/issues/281)

## [2.0.43] - 2019-10-03
- [Insourcing @tonsky's Clojure Warrior, now named Calva Highlight](https://github.com/BetterThanTomorrow/calva/pull/362)
- [Update status bar when configuration changed](https://github.com/BetterThanTomorrow/calva/issues/358)

## [2.0.42] - 2019-09-29
- [Adding selected calva commands to the editors context menu](https://github.com/BetterThanTomorrow/calva/issues/338)
- [Fix bug with painting all existing result decoration with the same status](https://github.com/BetterThanTomorrow/calva/issues/353)
- [Fix bug with reporting errors using off-by-one line and column numbers](https://github.com/BetterThanTomorrow/calva/issues/354)

## [2.0.41] - 2019-09-28
- [Add pretty print mode](https://github.com/BetterThanTomorrow/calva/issues/327)
- [Add command for evaluating top level form as comment](https://github.com/BetterThanTomorrow/calva/issues/349)
- [Stop writing results from **Evaluate to Comment** to output pane](https://github.com/BetterThanTomorrow/calva/issues/347)

## [2.0.40] - 2019-09-25
- [Add command for connecting to a non-project REPL](https://github.com/BetterThanTomorrow/calva/issues/328)
- [Add hover to inline result display, containing the full results](https://github.com/BetterThanTomorrow/calva/pull/336)
- [Better inline evaluation error reports with file context](https://github.com/BetterThanTomorrow/calva/issues/329)
- [Enhancement REPL window handling / nREPL menu button](https://github.com/BetterThanTomorrow/calva/issues/337)
- [Print async output, and a setting for where it should go](https://github.com/BetterThanTomorrow/calva/issues/218)
- [Fix REPL window prompt does not always reflect current ns](https://github.com/BetterThanTomorrow/calva/issues/280)
- [Escape HTML in stdout and stderr in REPL window](https://github.com/BetterThanTomorrow/calva/issues/321)
- [Add content security policy to webview and remove image load error](https://github.com/BetterThanTomorrow/calva/issues/341)

## [2.0.39] - 2019-09-20
- [Revert disconnecting and jacking out on closing of REPL window](https://github.com/BetterThanTomorrow/calva/issues/326)

## [2.0.38] - 2019-09-14
- [Close java processes when closing or reloading VS Code. (Windows)](https://github.com/BetterThanTomorrow/calva/issues/305)

## [2.0.37] - 2019-09-14
- [Support connecting to Leiningen and CLI project using shadow-cljs watcher](https://github.com/BetterThanTomorrow/calva/issues/314)
- Fix [Figwheel Main deps added to non-cljs projects](https://github.com/BetterThanTomorrow/calva/issues/317)

## [2.0.36] - 2019-09-12
- Fix [REPL Window namespace being reset to user](https://github.com/BetterThanTomorrow/calva/issues/302)
- Update nrepl-version to 0.22.1

## [2.0.35] - 2019-09-10
- [Customizing the REPL connect sequence](https://github.com/BetterThanTomorrow/calva/issues/282)
- [Support for launching with user aliases/profiles](https://github.com/BetterThanTomorrow/calva/issues/288)

## [2.0.34] - 2019-09-04
- More accurate code completion lookups.
- [Keep focus in editor when evaluating to the REPL Window](https://github.com/BetterThanTomorrow/calva/issues/229).

## [2.0.33] - 2019-08-17
- Support for starting leiningen and clj projects with aliases.

## [2.0.31] - 2019-08-13
- Support Jack-in and Connect in multi-project workspaces.
- Fix bug with snippet field navigation not working.

## [2.0.30] - 2019-08-04
- nREPL status bar indicator can now be styled

## [2.0.29] - 2019-08-04
- Fix jack-in command quoting for `zsh`.

## [2.0.28] - 2019-08-01
- Jack in quoting fixes, mainly for Windows with `clojure/clj`.
- Fix formatting bug when forms not separated by whitespace.

## [2.0.25] - 2019-07-12
- Add command for running test under cursor (at point in CIDER lingo).

## [2.0.24] - 2019-07-12
- Add ParEdit `forwardUpSexp`.

## [2.0.20] - 2019-06-20
- Improve custom CLJS REPL.

## [1.3.x -> 2.0.20] - -> 06.2019
... huge gap in the Changelog. Sorry about that, but now we have decided to pick up maintaining this log again.

## [1.3.0] - 2018-04-16
- Add support for [shadow-cljs](http://shadow-cljs.org). Please contact me with any information on how this is working for you out there.

## [1.2.14] - 2018-04-06
- Change all keyboard shortcuts to use prefix `ctrl+alt+v`, due to old prefix not working on some alternate keyboard layouts. See [Issue #9](https://github.com/PEZ/clojure4vscode/issues/9).

## [1.2.12] - 2018-04-06
- Add command for re-running previously failing tests (`ctrl+alt+v ctrl+t`).

## [1.2.10] - 2018-04-03
- Add command for toggling automatic adjustment of indentation for new lines (`ctrl+alt+v tab`)

## [1.2.8] - 2018-04-02
- Auto adjust indent more close to this Clojure Style Guide: https://github.com/bbatsov/clojure-style-guide

## [1.2.1] - 2018-03-28
- Select current (auto-detected) form

## [1.2.0] - 2018-03-28
- Terminal REPLs
  - Integrates REPL sessions from the Terminal tab and lets you do stuff like load current namespace ad evaluate code from the editor in the REPL.
- Connection and reconnection stabilization
  - Connecting the editor REPLs was a bit unstable. Now more stable (but there are still some quirks).

## [1.1.20] - 2018-03-25
- Auto detection of forms to evaluate now considers reader macro characters prepending the forms. E.g. before if you tried to evaluate say `#{:a :b :c}` with the cursor placed directly adjacent to the starting or ending curly braces only `{:a :b :c}` would be auto detected and evaluated.
- Highlighting of auto detected forms being evaluated.
- Rendering evaluation errors in the editor the same way as successful (but in red to quickly indicate that the evaluation errored).

![Evaluation demo](/assets/howto/evaluate.gif)

## [1.1.15] - 2018-03-20
- Evaluates vectors and maps with the same ”smart” selection as for lists.

## [1.1.11] - 2018-03-20
- Add inline annotations for interactive code evaluation results.

## [1.1.9] - 2018-03-18
- Add toggle for switching which repl connection is used for `cljc` files, `clj` or `cljs`.

![CLJC repl switching](/assets/howto/cljc-clj-cljs.gif)

- `clj` repl connected to all file types, meaning you can evaluate clojure code in, say, Markdown files.


## [1,1.3] - 2018-03-17
- User setting to evaluate namespace on save/open file (defaults to **on**)

## [1.1.1] - 2018-03-16
- Release of v1, based on **visual:clojure** v2.0, adding:
    - Running tests through the REPL connection, and mark them in the Problems tab
        - Run namespace tests: `ctrl+alt+v t`
        - Run all tests: `ctrl+alt+v a`
    - Evaluate code and replace it in the editor, inline: `ctrl+alt+v e`
    - Error message when evaluation fails
    - Pretty printing evaluation results: `ctrl+alt+v p`
    - Support for `cljc` files (this was supposed to be supported by the original extension, but bug)<|MERGE_RESOLUTION|>--- conflicted
+++ resolved
@@ -3,16 +3,10 @@
 Changes to Calva.
 
 ## [Unreleased]
-<<<<<<< HEAD
 - [Support setting the cider-nrepl print-fn to whatever](https://github.com/BetterThanTomorrow/calva/issues/1340)
-=======
 - [Make Add Rich Comment command go to any existing Rich comment right below](https://github.com/BetterThanTomorrow/calva/issues/1333)
-
 - [Add semantic tokens support from LSP](https://github.com/BetterThanTomorrow/calva/issues/1231)
-
-## [2.0.217] - 2021-10-14
 - Fix: [Inline evaluation results no longer display in 2.0.216](https://github.com/BetterThanTomorrow/calva/issues/1332)
->>>>>>> 6f314a96
 
 ## [2.0.216] - 2021-10-10
 - Fix: [Inline results display pushes the cursor away when evaluation at the end of the line](https://github.com/BetterThanTomorrow/calva/issues/1329)
