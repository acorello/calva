# Change Log

Changes to Calva.

## [Unreleased]
<<<<<<< HEAD
Fix: [Calva uses ; for comments instead of ;;?](https://github.com/BetterThanTomorrow/calva/issues/971)
=======
- Update cider-nrepl to 0.25.8
>>>>>>> 6b93a148

## [2.0.153] - 2021-01-19
- [Use status bar message instead of withProgress message for clojure-lsp initialization](https://github.com/BetterThanTomorrow/calva/issues/974)
- [Update cider-nrepl: 0.25.6 -> 0.25.7](https://github.com/BetterThanTomorrow/calva/issues/973)
- Fix: ["Extract function" refactoring doesn't work as expected with selections](https://github.com/BetterThanTomorrow/calva/issues/958)

## [2.0.152] - 2021-01-19
- Fix: [Jack-In env with non-string variables fails](https://github.com/BetterThanTomorrow/calva/issues/959)
- [Use clojure-lsp for usages for debug instrumentation decorations, and stop injecting clj-kondo at jack-in](https://github.com/BetterThanTomorrow/calva/issues/931)

## [2.0.151] - 2021-01-15
- Fix: [Debugger is broken on Windows](https://github.com/BetterThanTomorrow/calva/issues/947)

## [2.0.150] - 2021-01-13
- [Stop bundling clj-kondo in favor of using it through clojure-lsp](https://github.com/BetterThanTomorrow/calva/issues/868)

## [2.0.149] - 2021-01-12
- Fix: [calva.jackInEnv does not resolve `${env:...}`](https://github.com/BetterThanTomorrow/calva/issues/933)
- Update clojure-lsp to version 2021.01.12-02.18.26. Fix: [clojure-lsp processes left running/orphaned if VS Code is closed while the lsp server is starting](https://github.com/BetterThanTomorrow/calva/issues/906)

## [2.0.148] - 2021-01-07
- Update clojure-lsp to version 2021.01.07-20.02.02

## [2.0.147] - 2021-01-07
- Fix: [Dimming ignored forms does not work correctly with metadata](https://github.com/BetterThanTomorrow/calva/issues/908)
- [Improve clojure-lsp jar integration](https://github.com/BetterThanTomorrow/calva/issues/913)
- Update clojure-lsp to version 2021.01.07-12.28.44

## [2.0.146] - 2021-01-04
- Fix: [Slurp forward sometimes joins forms to one](https://github.com/BetterThanTomorrow/calva/issues/883)
- Fix: [clojure-lsp processes left running/orphaned if VS Code is closed while the lsp server is starting](https://github.com/BetterThanTomorrow/calva/issues/906)
- Fix: [go to definition jumps to inc instead of inc'](https://github.com/BetterThanTomorrow/calva/issues/884)
- Fix: [Error when start a REPL with jdk15](https://github.com/BetterThanTomorrow/calva/issues/888)

## [2.0.145] - 2021-01-03
- [Add command for opening the file for the output/repl window namespace](https://github.com/BetterThanTomorrow/calva/issues/920)
- [Add setting for auto opening the repl window on Jack-in/Connect](https://github.com/BetterThanTomorrow/calva/issues/922)
- [Add setting for auto opening the Jack-in Terminal](https://github.com/BetterThanTomorrow/calva/issues/923)
- [Replace opening Calva says on start w/ info message box](https://github.com/BetterThanTomorrow/calva/issues/923)
- [Add command for opening Calva documentation](https://github.com/BetterThanTomorrow/calva/issues/923)
- [Change default keyboard shortcut for syncing the repl window ns to `ctrl+alt+c n`](https://github.com/BetterThanTomorrow/calva/issues/923)

## [2.0.144] - 2021-01-01
- [Reactivate definitions/navigation in core and library files](https://github.com/BetterThanTomorrow/calva/issues/915)
- [Make load-file available in the output window](https://github.com/BetterThanTomorrow/calva/issues/910)
- [Make the ns in the repl prompt a peekable symbol](https://github.com/BetterThanTomorrow/calva/issues/904)

## [2.0.142 and 2.0.143] - 2020-12-30
- No changes besides version number. Released due to vsix publishing issues.

## [2.0.141] - 2020-12-30
- Update clojure-lsp to include [jar dependency navigation fix for Windows](https://github.com/clojure-lsp/clojure-lsp/issues/223)
- Fix: [clojure-lsp refactorings not working on Windows](https://github.com/BetterThanTomorrow/calva/issues/911)
- [Remove default key binding for toggling Calva key bindings](https://github.com/BetterThanTomorrow/calva/issues/815)

## [2.0.140] - 2020-12-28
- [Make Jack-in dependency versions configurable (and bump 'em all with default settings)](https://github.com/BetterThanTomorrow/calva/pull/899)

## [2.0.139] - 2020-12-28
- [Use Pseudo Terminal instead of Task for Jack-in](https://github.com/BetterThanTomorrow/calva/pull/654)
- [Prefer cider-nrepl symbol definitions over clojure-lsp](https://github.com/BetterThanTomorrow/calva/issues/897)
- [Enable clojure-lsp completion items when no nrepl connection](https://github.com/BetterThanTomorrow/calva/pull/898)

## [2.0.138] - 2020-12-27
- [Bring in refactorings we get access to via clojure-lsp](https://github.com/BetterThanTomorrow/calva/issues/890)
- [Add ”clojure-lsp starting” progress indicator](https://github.com/BetterThanTomorrow/calva/issues/892)
- [Fix step into local dep with debugger](https://github.com/BetterThanTomorrow/calva/issues/893)

## [2.0.137] - 2020-12-24
- [Bring in clojure-lsp](https://github.com/BetterThanTomorrow/calva/pull/572)

## [2.0.136] - 2020-12-23
- Fix: [Jack-in/Connect prompts sometimes not showing on Windows](https://github.com/BetterThanTomorrow/calva/issues/885)

## [2.0.135] - 2020-12-20
- [Binding keys to REPL functions, passing the namespace and cursor line (Notespace integration)](https://github.com/BetterThanTomorrow/calva/issues/863)
- [Make REPL prompt submit if the cursor is after the top level form](https://github.com/BetterThanTomorrow/calva/issues/875)
- [Only print stacktrace on demand](https://github.com/BetterThanTomorrow/calva/issues/878)

## [2.0.134] - 2020-12-05
- Fix: [Live share jackout error](https://github.com/BetterThanTomorrow/calva/issues/856)
- Fix: [Cannot read property 'document' of undefined](https://github.com/BetterThanTomorrow/calva/issues/846)

## [2.0.133] - 2020-11-25
- Add [ns name deriving](https://github.com/BetterThanTomorrow/calva/issues/844)

## [2.0.132] - 2020-11-16
- Fix: [[Live Share] connecting to REPL as guest doesn't work in multi-project workspace](https://github.com/BetterThanTomorrow/calva/issues/831)

## [2.0.131] - 2020-11-05
- Fix: [Syntax highlighting error when repl prompt shows ns containing digits](https://github.com/BetterThanTomorrow/calva/issues/834)
- Fix: [Syntax highlighting errors with tokens at the start of a line](https://github.com/BetterThanTomorrow/calva/issues/835)
- Fix: [Various parsing issues](https://github.com/BetterThanTomorrow/calva/issues/802)

## [2.0.130] - 2020-10-25
- Fix: [Jack-in broken on Windows](https://github.com/BetterThanTomorrow/calva/issues/827)

## [2.0.129] - 2020-10-17
- [Improve stack trace output](https://github.com/BetterThanTomorrow/calva/pull/806)
- Fix: [Jack-in is broken for multi-project workspaces](https://github.com/BetterThanTomorrow/calva/issues/821)

## [2.0.128] - 2020-10-17
- Fix: [Jack-in is broken if live share extension is not installed](https://github.com/BetterThanTomorrow/calva/issues/821)

## [2.0.127] - 2020-10-17
- [Live Share Support](https://github.com/BetterThanTomorrow/calva/issues/803)

## [2.0.126] - 2020-10-11
- Fix: [Can't Jack-In to new Luminus template (+re-frame +shadow-cljs)](https://github.com/BetterThanTomorrow/calva/issues/777)
- Fix: [Wrong `(in-ns ...)` sent for files with `.bb` extension](https://github.com/BetterThanTomorrow/calva/issues/812)

## [no new version] - 2020-09-21
- [Move docs into repo](https://github.com/BetterThanTomorrow/calva/issues/788)

## [2.0.125] - 2020-09-20
- [Fix: evals should be ignored during parsing](https://github.com/BetterThanTomorrow/calva/issues/763)
- Fix: [Test runner can't find tests under cursor when using a custom test macro](https://github.com/BetterThanTomorrow/calva/issues/786)
- Fix: [Test runner output only partially commented](https://github.com/BetterThanTomorrow/calva/issues/787)
- [Allow toggling keyboard shortcuts](https://github.com/BetterThanTomorrow/calva/issues/784)

## [2.0.124] - 2020-08-31
- Re-fix: [Can't jack-in when no project file is open](https://github.com/BetterThanTomorrow/calva/issues/734)
- [Fix getDocument function to not return a Log document](https://github.com/BetterThanTomorrow/calva/issues/771)
- Fix: [Inline evaluation result disappears after a second](https://github.com/BetterThanTomorrow/calva/issues/774)

## [2.0.123] - 2020-08-26
- [Change output/repl window extension to .calva-repl](https://github.com/BetterThanTomorrow/calva/issues/754)
- Re-fix: [Interrupting evaluations produces extra output and no prompt](https://github.com/BetterThanTomorrow/calva/issues/738)
- [Fix/enhance test runner](https://github.com/BetterThanTomorrow/calva/issues/764)

## [2.0.122] - 2020-08-20
- Fix: [Can't jack-in when no project file is open](https://github.com/BetterThanTomorrow/calva/issues/734)
- Fix: [Fix stacktraces not showing in output](https://github.com/BetterThanTomorrow/calva/pull/759)

## [2.0.121] - 2020-08-19
- Fix: ["Go to definition" command fails](https://github.com/BetterThanTomorrow/calva/issues/636)
- Fix: [Weird expand selection behavior near an anonymous function](https://github.com/BetterThanTomorrow/calva/issues/600)
- Fix: [Backspace is not working properly in the output window](https://github.com/BetterThanTomorrow/calva/issues/700)
- Fix: [Cannot read property 'includes' of undefined](https://github.com/BetterThanTomorrow/calva/issues/753)

## [2.0.120] - 2020-08-17
- Fix: [Interrupting evaluations produces extra output and no prompt](https://github.com/BetterThanTomorrow/calva/issues/738)
- Add REPL history to new output/REPL window
- Fix: [Calva's ESC keybinding overrides VS Code's (useful) default](https://github.com/BetterThanTomorrow/calva/issues/740)

## [2.0.119] - 2020-08-07
- Really fix: [Accessing recent results (*1, *2, *3) does not work](https://github.com/BetterThanTomorrow/calva/issues/724)

## [2.0.118] - 2020-08-06
- [Remove old REPL Window](https://github.com/BetterThanTomorrow/calva/issues/711)

## [2.0.117] - 2020-08-05
- Fix: [Paste is broken in 2.0.116](https://github.com/BetterThanTomorrow/calva/issues/730)

## [2.0.116] - 2020-08-05
- Fix: [Format-on-paste should not operate inside string literals](https://github.com/BetterThanTomorrow/calva/issues/720)
- Fix: [Accessing recent results (*1, *2, *3) does not work](https://github.com/BetterThanTomorrow/calva/issues/724)

## [2.0.115] - 2020-08-02
- [Add hover to display results for eval as window into output file](https://github.com/BetterThanTomorrow/calva/issues/693)

## [2.0.114] - 2020-08-02
- Fix: [Stop popping up output window when load file has errors](https://github.com/BetterThanTomorrow/calva/issues/717)

## [2.0.113] - 2020-08-1
- [Add vscode command for to eval code given as args](https://github.com/BetterThanTomorrow/calva/issues/690)
- [Move custom REPL snippets to new output/repl window](https://github.com/BetterThanTomorrow/calva/issues/713)
- Fix: [Continuously evaluating in infinite loop](https://github.com/BetterThanTomorrow/calva/issues/712)

## [2.0.112] - 2020-07-30
- Fix: [Don't open output window until connect starts](https://github.com/BetterThanTomorrow/calva/issues/707)

## [2.0.111] - 2020-07-29
- [Handling ansi code by stripping it](https://github.com/BetterThanTomorrow/calva/issues/696)
- Fix: [Output window sometimes getting out of synch, needing overwrite](https://github.com/BetterThanTomorrow/calva/issues/699)
- Fix: [The *Calva says* panel + output window opening at startup gets a bit too much](https://github.com/BetterThanTomorrow/calva/issues/702)
- Fix: [Repl connection fails if afterCLJJackInCode errors](https://github.com/BetterThanTomorrow/calva/issues/703)

## [2.0.110] - 2020-07-28
- [Fix Connect Fails on Windows](https://github.com/BetterThanTomorrow/calva/issues/694)

## [2.0.109] - 2020-07-27
- [New output/REPL window introduced](https://github.com/BetterThanTomorrow/calva/issues/681)

## [2.0.108] - 2020-07-24
- Fix [Jack-in error when choosing Clojure CLI + shadow-cljs project type](https://github.com/BetterThanTomorrow/calva/issues/675)
- Fix [Cannot use default connect sequences when custom connect sequences added](https://github.com/BetterThanTomorrow/calva/issues/685)
- Add analytics to debugger

## [2.0.107] - 2020-06-16
- Fix [Flicker matching brackets as code is typed](https://github.com/BetterThanTomorrow/calva/issues/673)

## [2.0.106] - 2020-06-16
- Fix [Crash - Lexing fails on comment w/ a 20+ hashes](https://github.com/BetterThanTomorrow/calva/issues/667)

## [2.0.105] - 2020-06-15
- Fix [Debug decorations are breaking after stepping through code during debug session](https://github.com/BetterThanTomorrow/calva/issues/669)

## [2.0.104] - 2020-06-14
- Fix [File lexing fails on junk characters inside strings](https://github.com/BetterThanTomorrow/calva/issues/659)
- [Use Pseudo-terminal instead of Task for Jack-in](https://github.com/BetterThanTomorrow/calva/pull/654)

## [2.0.103] - 2020-06-05
- Fix [Stream output messages to Calva Says as they're received](https://github.com/BetterThanTomorrow/calva/issues/638)
- Fix [highlighting of var quote before open token](https://github.com/BetterThanTomorrow/calva/issues/663)

## [2.0.102] - 2020-06-04
- Fix [Format Document sometimes causes Calva to stop working](https://github.com/BetterThanTomorrow/calva/issues/651)
- Fix [repl hanging after disconnecting debugger while repl window focused](https://github.com/BetterThanTomorrow/calva/issues/647)
- [Use a pseudo terminal for Jack-in - and stop (ab)using the Tasks system for this](https://github.com/BetterThanTomorrow/calva/pull/654)

## [2.0.101] - 2020-05-11
- [Paredit slurp outer form if current form is nested](https://github.com/BetterThanTomorrow/calva/issues/554)

## [2.0.100] - 2020-05-11
- Fix [clj-kondo exceptions thrown by debugger decorations code](https://github.com/BetterThanTomorrow/calva/issues/642)
- Move [warning for clj-kondo not found on classpath](https://github.com/BetterThanTomorrow/calva/issues/639) to Calva says output channel instead of window warning

## [2.0.99] - 2020-05-10
- Fix [Formatting top-level form stopped working](https://github.com/BetterThanTomorrow/calva/issues/640)

## [2.0.98] - 2020-05-04
- Fix [Problems Editing a Bare file (instead of directory)](https://github.com/BetterThanTomorrow/calva/issues/622)

## [2.0.97] - 2020-05-02
- Fix: [The New Indent engine doesn't follow block rules in ns :require #633](https://github.com/BetterThanTomorrow/calva/issues/633)
- Make the new indent engine the default
- Remove dependency on `paredit.js` from `calva-lib`

## [2.0.96] - 2020-04-29
- [Fix colors in suggestion popup (REPL window)](https://github.com/BetterThanTomorrow/calva/issues/623)
- Add "Instrument Top Level Form for Debugging" command and decorations for instrumented functions
- [Remove duplicate paredit.selectOpenList command in package.json](https://github.com/BetterThanTomorrow/calva/issues/629)

## [2.0.95] - 2020-04-25
- [Separate setting for highlighting current indent guide](https://github.com/BetterThanTomorrow/calva/issues/625)
- [Fix: Problems with v2.0.94 rendering performance ](https://github.com/BetterThanTomorrow/calva/issues/626)

## [2.0.94] - 2020-04-24
- [Rainbow indent guides](https://github.com/BetterThanTomorrow/calva/issues/620)

## [2.0.93] - 2020-04-21
- [Unclutter editor context menu when not in clojure files](https://github.com/BetterThanTomorrow/calva/issues/615)

## [2.0.92] - 2020-04-15
- [Changed all documentation links from https://calva.readthedocs.io/ to https://calva.io/](https://github.com/BetterThanTomorrow/calva/issues/604)
- Add step over, step into, and step out debugger features
- Add annotations for debugging to show debug values as the cursor moves to each breakpoint
- Fix debugger disconnect to show quit value instead of cider-nrepl exception
- Use visible editor if one exists with code being debugged, instead of opening a new one

## [2.0.91] - 2020-04-07
- [Add debugger](https://github.com/BetterThanTomorrow/calva/issues/469)

## [2.0.90] - 2020-04-06
- nREPL `eval` should always send along the `ns` parameter

## [2.0.89] - 2020-03-29
- [Add support for connecting to generic project types](https://github.com/BetterThanTomorrow/calva/issues/595)

## [2.0.88] - 2020-03-22
- [Change all references to `#calva-dev` so that they now point to the `#calva` Slack channel](https://clojurians.slack.com/messages/calva/)

## [2.0.87] - 2020-03-21
- [Fix: Two CLJ REPL Windows open on connect when `afterCLJReplJackInCode`is used](https://github.com/BetterThanTomorrow/calva/issues/593)
- [Add info to docs about how to get around `command not found` Jack-in problems](https://github.com/BetterThanTomorrow/calva/issues/591)

## [2.0.86] - 2020-03-19
- [Fix: REPL Window Paredit does not close strings properly](https://github.com/BetterThanTomorrow/calva/issues/587)

## [2.0.85] - 2020-03-15
- Fix: Make lein-shadow project type use lein injections

## [2.0.84] - 2020-03-15
- [Support projects using lein-shadow](https://github.com/BetterThanTomorrow/calva/issues/585)
- [Add documentation for how to use Calva with Luminus](https://calva.io/luminus/)

## [2.0.83] - 2020-03-13
- When format config fails to parse, fall back on defaults rather than crash
- [Fix: Var quoted symbols are treated as reader tags](https://github.com/BetterThanTomorrow/calva/issues/584)

## [2.0.82] - 2020-03-11
- Fix bug with bad formatting defaults when no config file

## [2.0.81] - 2020-03-11
- [Fix: Structural editing is a bit broken when reader tags are involved](https://github.com/BetterThanTomorrow/calva/issues/581)
- [Add cljfmt indent rules](https://github.com/BetterThanTomorrow/calva/issues/80)

## [2.0.80] - 2020-03-07
- Fix so that Paredit treats symbols containing the quote character correctly.
- [Fix: Parameter hints popup should be off by default](https://github.com/BetterThanTomorrow/calva/issues/574)
- [Fix: `nil` followed by comma not highlighted correctly](https://github.com/BetterThanTomorrow/calva/issues/577)
- [Fix: The syntax highlightning fails with symbols named truesomething/falsesomething](https://github.com/BetterThanTomorrow/calva/issues/578)
- Fix so that Paredit does not consider `^` to be part of a symbol name.

## [2.0.79] - 2020-03-01
- Use scope `variable.other.constant` for keywords, making them highlight nicely
- [Highlight/parsing/etc: Data reader tags are part of the tagged form](https://github.com/BetterThanTomorrow/calva/issues/570)

## [2.0.78] - 2020-02-28
- [Improve structural navigation through unbalanced brackets](https://github.com/BetterThanTomorrow/calva/issues/524)
- [Fix lexer going into some weird state after lexing certain patterns](https://github.com/BetterThanTomorrow/calva/issues/566)

## [2.0.77] - 2020-02-23
- [Make rainbow parens and highlight use the same lexer as Paredit](https://github.com/BetterThanTomorrow/calva/issues/561)
- [Fix: Some character literals throws paredit out of whack](https://github.com/BetterThanTomorrow/calva/issues/563)
- [Fix: Initial expand selection sometimes fails](https://github.com/BetterThanTomorrow/calva/issues/549)
- [Change line comment characters to ;;](https://github.com/BetterThanTomorrow/calva/issues/564)
- [Use editor namespace for custom REPL commands w/o `ns` specified](https://github.com/BetterThanTomorrow/calva/issues/558)
- [Add support for comment continuation](https://github.com/BetterThanTomorrow/calva/issues/536)

## [2.0.76] - 2020-02-12
- [Fix Calva locking up when opening files with very long lines](https://github.com/BetterThanTomorrow/calva/issues/556)

## [2.0.75] - 2020-02-01
- [Support cljs-suitable JavaScript completion](https://github.com/BetterThanTomorrow/calva/issues/552)
- [Fix Printing to Calva REPL prints <repl#7> before each print out](https://github.com/BetterThanTomorrow/calva/issues/548)

## [2.0.74] - 2020-01-12
- [Fix Windows documentation for Evaluate current form](https://github.com/BetterThanTomorrow/calva/issues/533)
- [Fix repl-window history issue](https://github.com/BetterThanTomorrow/calva/issues/491)
- [Fix documentation for Calva jack-in with REBL and Leiningen](https://github.com/BetterThanTomorrow/calva/issues/542)

## [2.0.73] - 2019-12-25
- [Add Paredit drag up/down commands](https://github.com/BetterThanTomorrow/calva/issues/500)
- [Add Paredit drag forward up/backward down commands](https://github.com/BetterThanTomorrow/calva/issues/500)

## [2.0.72] - 2019-12-13
- [Deselect text after surrounding with parens/braces/etc](https://github.com/BetterThanTomorrow/calva/issues/511)
- Fix: [Strict mode backspace/delete not deleting unbalanced brackets](https://github.com/BetterThanTomorrow/calva/issues/501)

## [2.0.71] - 2019-12-13
- Fix: [Autocompletion in REPL window broken](https://github.com/BetterThanTomorrow/calva/issues/519)

## [2.0.70] - 2019-12-12
- Fix: [REPL Window not accepting keys like cursor, return, etcetera](https://github.com/BetterThanTomorrow/calva/issues/516)

## [2.0.69] - 2019-12-12
- Fix: [Prepare for Fix of Webview editor font size bug](https://github.com/microsoft/vscode/commit/7e2d7965e5d5728c53996f0024be9b0681369b2a)
- Fix: [REPL window font broken](https://github.com/BetterThanTomorrow/calva/issues/515)

## [2.0.68] - 2019-12-11
- Fix: [(read-line) is being called twice from the REPL Window](https://github.com/BetterThanTomorrow/calva/issues/509)
- Fix: [Font size if visibly bigger in the REPL window](https://github.com/BetterThanTomorrow/calva/issues/152)

## [2.0.67] - 2019-12-10
- [Use markdown to format doc strings in hover](https://github.com/BetterThanTomorrow/calva/pull/503)
- [Add setting to enable doc strings in parameter hints](https://github.com/BetterThanTomorrow/calva/pull/503)
- Fix: [Select Backward * commands won't grow selection in REPL window](https://github.com/BetterThanTomorrow/calva/issues/498)
- Fix: [Paredit select forward/backward add to the selection stack even when they don't select anything](https://github.com/BetterThanTomorrow/calva/issues/506)
- Fix: Calva disables cursor movement in non-clojure files when switching from REPL window to, say, a `.json` file.

## [2.0.66] - 2019-12-02
- Fix: [Cursor moves forward after undoing wraparound commands in REPL window](https://github.com/BetterThanTomorrow/calva/issues/499)
- Fix: Wrong keybinding for Toggle Paredit Mode, now is `ctrl+alt+p ctrl+alt+m`, as it should be
- Fix: [Force Delete Forward not working in REPL window in strict mode](https://github.com/BetterThanTomorrow/calva/issues/496)

## [2.0.65] - 2019-12-02
- [Make all Paredit selection commands shrinkable](https://www.reddit.com/r/Clojure/comments/e3zni2/a_paredit_visual_guide_calvas_paredit_docs/f9e7ujq/)
- Fix: [Raise Sexp/Form needs updated doc and shortcut keys](https://github.com/BetterThanTomorrow/calva/issues/495)

## [2.0.64] - 2019-12-01
- [Add Paredit commands **Push Form Left/right**](https://www.reddit.com/r/Clojure/comments/e3zni2/a_paredit_visual_guide_calvas_paredit_docs/f95v24w/)
- [Add Paredit command **Rewrap**](https://clojureverse.org/t/calva-paredit-just-got-majorly-better/5155/3)

## [2.0.63] - 2019-11-30
- Improve performance of editing Paredit commands
- Add command **Wrap Around ""**

## [2.0.62] - 2019-11-30
- Fix: [Tokenization errors with quotes, derefs, etcetera](https://github.com/BetterThanTomorrow/calva/issues/467)
- Fix: [Glitch in current form highlight in the REPL window when cursor is to the right of a form](https://github.com/BetterThanTomorrow/calva/issues/472)
- Now using the same Paredit implementation for the editor as for the REPL Window.
  - A much more complete set of Paredit commands, and [all documented](https://calva.io/paredit/), in beautiful GIF animations.
  - List based Paredit commands work on strings as well. (Limited by that strings don't have sub lists/strings).
  - Lots of fixes for Paredit commands.
- Fix: [Paredit not activated until focused moved from and back to the editor again](https://github.com/BetterThanTomorrow/calva/issues/454)
- Improving: [paredit `paredit-kill`](https://github.com/BetterThanTomorrow/calva/issues/380)
- Fix: [paredit `backspace` in strict mode](https://github.com/BetterThanTomorrow/calva/issues/379)
- Fix: [REPL window use it own set of paredit hotkeys and these are not configurable](https://github.com/BetterThanTomorrow/calva/issues/260)
- Add default keyboard shortcut maps for the REPL prompt: multi-line or single-line.
- Improvements for Commands using the **Current form** and **Current top level form**:
  - Fix: [Form selection fails on things like '(1)](https://github.com/BetterThanTomorrow/calva/issues/418)
  - Less precision needed for the right form to be selected.
  - All commands for this use the same implementation (so, you can use e.g. **Select Current Form** to know what **Evaluate Current Form** will evaluate).
- Fix: ["Load current Namespace in REPL Window" command not working](https://github.com/BetterThanTomorrow/calva/issues/477)
- Theme compatible status bar indicators for pprint and paredit

## [2.0.61] - 2019-11-15
- Fix: [paredit.deleteBackward sets cursor position wrong when deleting a line. ](https://github.com/BetterThanTomorrow/calva/issues/458)
- Fix: [Calva Highlight sometimes incorrectly recognizes form as a `comment` form](https://github.com/BetterThanTomorrow/calva/issues/403)
- Fix: [Expand selection fails at the start and end of the input of the REPL window](https://github.com/BetterThanTomorrow/calva/issues/417)
- [Add test message to test runner](https://github.com/BetterThanTomorrow/calva/issues/425)
- [Remove some paredit inconsistencies](https://github.com/BetterThanTomorrow/calva/issues/170)
- Fix: [Lexing regex literal tokenization](https://github.com/BetterThanTomorrow/calva/issues/463)

## [2.0.60] - 2019-11-11
- Re-enable default stylings for nREPL status bar items.
- Make `pprint` the default Pretty Printer.

## [2.0.59] - 2019-11-10
- [Enable information providers in jar files e.g. opened with the "Go to Definition" command](https://github.com/BetterThanTomorrow/calva/pull/455)
- [Make Pretty Printing more Configurable](https://github.com/BetterThanTomorrow/calva/pull/436)

## [2.0.58] - 2019-11-07
- [Incorrect red highlights around brackets/paren in specific case](https://github.com/BetterThanTomorrow/calva/issues/410)
- ["Require REPL Utilities" command is broken](https://github.com/BetterThanTomorrow/calva/issues/451)
- [Fix hover definition for symbols derefed with `@` and quoted symbols](https://github.com/BetterThanTomorrow/calva/issues/106)
- [Improve signature help-while-typing hover, with active arg markup](https://github.com/BetterThanTomorrow/calva/pull/450)

## [2.0.57] - 2019-11-03
- [Provide argument list help as you type the function's arguments](https://github.com/BetterThanTomorrow/calva/issues/361)
- [Support special forms in editor hover/completion](https://github.com/BetterThanTomorrow/calva/issues/441)

## [2.0.56] - 2019-11-02
- Add setting for wether to open REPL Window on connect or not
- [Re-open REPL windows where they were last closed](https://github.com/BetterThanTomorrow/calva/issues/300)
- Lexer performance considerably improved. Fixes [this](https://github.com/BetterThanTomorrow/calva/issues/228) and [this](https://github.com/BetterThanTomorrow/calva/issues/128))
- [REPL colours and logo a bit toned down](https://github.com/BetterThanTomorrow/calva/issues/303)
- Removed `useWSL`configuration option because the the use of Calva is fully supported through the [Remote - WSL](https://marketplace.visualstudio.com/items?itemName=ms-vscode-remote.remote-wsl) extension.

## [2.0.55] - 2019-10-27
- [Add commands for interrupting the current evaluation as well as all running evaluations](https://github.com/BetterThanTomorrow/calva/issues/237)
- [Calva asks for user input when `stdin` needs it (e.g. `read-line`)](https://github.com/BetterThanTomorrow/calva/issues/377)
- Command for clearing the REPL history reworked and now also ”restarts” the REPL window.
- Commands are now added to REPL window history only if they are not identical to the previous command on the history stack.
- [Fix floating promises in evaluation module](https://github.com/BetterThanTomorrow/calva/issues/411)
- REPL Window Evaluation errors now initially hide the stack trace. The user can show it with a click.

## [2.0.54] - 2019-10-25
- [Stop linting, start bundling clj-kondo](https://github.com/BetterThanTomorrow/calva/issues/423)

## [2.0.53] - 2019-10-24
- [Fix hang when user input is requested](https://github.com/BetterThanTomorrow/calva/issues/377)
- Upgrade to `cider-nrepl 0.22.4`

## [2.0.52] - 2019-10-19
- [Add info box for VIM Extension users](https://github.com/BetterThanTomorrow/calva/issues/396)
- [Fix undefined namespace when starting a shadow-cljs cljs REPL Window ](https://github.com/BetterThanTomorrow/calva/issues/115)
- [Make opening the REPL window on connect async](https://github.com/BetterThanTomorrow/calva/issues/399)
- [Fix shadow-cljs menuSelections for Custom Connect Sequences](https://github.com/BetterThanTomorrow/calva/issues/404)

## [2.0.51] - 2019-10-15
- [Toggle the "Use WSL" setting requires extension restart to effect definition provider](https://github.com/BetterThanTomorrow/calva/issues/397)
- [Go to Definition and Peek Definition not working on Windows 10 when using WSL](https://github.com/BetterThanTomorrow/calva/issues/132)
- [Highlight extension settings are uninitialized if no closure editor active on activation ](https://github.com/BetterThanTomorrow/calva/issues/401)
- [Overly aggressive paredit in REPL window](https://github.com/BetterThanTomorrow/calva/issues/255)
- [REPL window use it own set of paredit hotkeys and these are not configurable](https://github.com/BetterThanTomorrow/calva/issues/260)
- [Completion in REPL window should work like in the editor](https://github.com/BetterThanTomorrow/calva/issues/394)

## [2.0.50] - 2019-10-15
- Move user documentation from the wiki to: https://calva.readthedocs.io/

## [2.0.49] - 2019-10-11
- [Fix bugs in comment form selection](https://github.com/BetterThanTomorrow/calva/issues/374)
- [Use of undeclared var in REPL window resets the namespace](https://github.com/BetterThanTomorrow/calva/issues/257)
- [Remove warning that extensions use the `vscode-resource:` scheme directly](https://github.com/BetterThanTomorrow/calva/issues/391)

## [2.0.48] - 2019-10-11
- [Support Jack-in without file open for single-rooted workspace](https://github.com/BetterThanTomorrow/calva/issues/366)
- [Show argument list of fn](https://github.com/BetterThanTomorrow/calva/issues/238)
- [Make code more robust in case Jack-in task fails](https://github.com/BetterThanTomorrow/calva/issues/367)
- [Fix dimming out of stacked ignored forms](https://github.com/BetterThanTomorrow/calva/issues/385)
- [The extension should specify the default schemes for document selectors](https://github.com/BetterThanTomorrow/calva/issues/368)

## [2.0.46] - 2019-10-08
- [Connect warnings and errors as popups](https://github.com/BetterThanTomorrow/calva/issues/356)
- [Don't remove default indents when Calva is not the auto-formatter](https://github.com/BetterThanTomorrow/calva/pull/383)

## [2.0.44] - 2019-10-05
- [Support for custom project/workflow commands](https://github.com/BetterThanTomorrow/calva/issues/281)

## [2.0.43] - 2019-10-03
- [Insourcing @tonsky's Clojure Warrior, now named Calva Highlight](https://github.com/BetterThanTomorrow/calva/pull/362)
- [Update status bar when configuration changed](https://github.com/BetterThanTomorrow/calva/issues/358)

## [2.0.42] - 2019-09-29
- [Adding selected calva commands to the editors context menu](https://github.com/BetterThanTomorrow/calva/issues/338)
- [Fix bug with painting all existing result decoration with the same status](https://github.com/BetterThanTomorrow/calva/issues/353)
- [Fix bug with reporting errors using off-by-one line and column numbers](https://github.com/BetterThanTomorrow/calva/issues/354)

## [2.0.41] - 2019-09-28
- [Add pretty print mode](https://github.com/BetterThanTomorrow/calva/issues/327)
- [Add command for evaluating top level form as comment](https://github.com/BetterThanTomorrow/calva/issues/349)
- [Stop writing results from **Evaluate to Comment** to output pane](https://github.com/BetterThanTomorrow/calva/issues/347)

## [2.0.40] - 2019-09-25
- [Add command for connecting to a non-project REPL](https://github.com/BetterThanTomorrow/calva/issues/328)
- [Add hover to inline result display, containing the full results](https://github.com/BetterThanTomorrow/calva/pull/336)
- [Better inline evaluation error reports with file context](https://github.com/BetterThanTomorrow/calva/issues/329)
- [Enhancement REPL window handling / nREPL menu button](https://github.com/BetterThanTomorrow/calva/issues/337)
- [Print async output, and a setting for where it should go](https://github.com/BetterThanTomorrow/calva/issues/218)
- [Fix REPL window prompt does not always reflect current ns](https://github.com/BetterThanTomorrow/calva/issues/280)
- [Escape HTML in stdout and stderr in REPL window](https://github.com/BetterThanTomorrow/calva/issues/321)
- [Add content security policy to webview and remove image load error](https://github.com/BetterThanTomorrow/calva/issues/341)

## [2.0.39] - 2019-09-20
- [Revert disconnecting and jacking out on closing of REPL window](https://github.com/BetterThanTomorrow/calva/issues/326)

## [2.0.38] - 2019-09-14
- [Close java processes when closing or reloading VS Code. (Windows)](https://github.com/BetterThanTomorrow/calva/issues/305)

## [2.0.37] - 2019-09-14
- [Support connecting to Leiningen and CLI project using shadow-cljs watcher](https://github.com/BetterThanTomorrow/calva/issues/314)
- Fix [Figwheel Main deps added to non-cljs projects](https://github.com/BetterThanTomorrow/calva/issues/317)

## [2.0.36] - 2019-09-12
- Fix [REPL Window namespace being reset to user](https://github.com/BetterThanTomorrow/calva/issues/302)
- Update nrepl-version to 0.22.1

## [2.0.35] - 2019-09-10
- [Customizing the REPL connect sequence](https://github.com/BetterThanTomorrow/calva/issues/282)
- [Support for launching with user aliases/profiles](https://github.com/BetterThanTomorrow/calva/issues/288)

## [2.0.34] - 2019-09-04
- More accurate code completion lookups.
- [Keep focus in editor when evaluating to the REPL Window](https://github.com/BetterThanTomorrow/calva/issues/229).

## [2.0.33] - 2019-08-17
- Support for starting leiningen and clj projects with aliases.

## [2.0.31] - 2019-08-13
- Support Jack-in and Connect in multi-project workspaces.
- Fix bug with snippet field navigation not working.

## [2.0.30] - 2019-08-04
- nREPL status bar indicator can now be styled

## [2.0.29] - 2019-08-04
- Fix jack-in command quoting for `zsh`.

## [2.0.28] - 2019-08-01
- Jack in quoting fixes, mainly for Windows with `clojure/clj`.
- Fix formatting bug when forms not separated by whitespace.

## [2.0.25] - 2019-07-12
- Add command for running test under cursor (at point in CIDER lingo).

## [2.0.24] - 2019-07-12
- Add ParEdit `forwardUpSexp`.

## [2.0.20] - 2019-06-20
- Improve custom CLJS REPL.

## [1.3.x -> 2.0.20] - -> 06.2019
... huge gap in the Changelog. Sorry about that, but now we have decided to pick up maintaining this log again.

## [1.3.0] - 2018-04-16
- Add support for [shadow-cljs](http://shadow-cljs.org). Please contact me with any information on how this is working for you out there.

## [1.2.14] - 2018-04-06
- Change all keyboard shortcuts to use prefix `ctrl+alt+v`, due to old prefix not working on some alternate keyboard layouts. See [Issue #9](https://github.com/PEZ/clojure4vscode/issues/9).

## [1.2.12] - 2018-04-06
- Add command for re-running previously failing tests (`ctrl+alt+v ctrl+t`).

## [1.2.10] - 2018-04-03
- Add command for toggling automatic adjustment of indentation for new lines (`ctrl+alt+v tab`)

## [1.2.8] - 2018-04-02
- Auto adjust indent more close to this Clojure Style Guide: https://github.com/bbatsov/clojure-style-guide

## [1.2.1] - 2018-03-28
- Select current (auto-detected) form

## [1.2.0] - 2018-03-28
- Terminal REPLs
  - Integrates REPL sessions from the Terminal tab and lets you do stuff like load current namespace ad evaluate code from the editor in the REPL.
- Connection and reconnection stabilization
  - Connecting the editor REPLs was a bit unstable. Now more stable (but there are still some quirks).

## [1.1.20] - 2018-03-25
- Auto detection of forms to evaluate now considers reader macro characters prepending the forms. E.g. before if you tried to evaluate say `#{:a :b :c}` with the cursor placed directly adjacent to the starting or ending curly braces only `{:a :b :c}` would be auto detected and evaluated.
- Highlighting of auto detected forms being evaluated.
- Rendering evaluation errors in the editor the same way as successful (but in red to quickly indicate that the evaluation errored).

![Evaluation demo](/assets/howto/evaluate.gif)

## [1.1.15] - 2018-03-20
- Evaluates vectors and maps with the same ”smart” selection as for lists.

## [1.1.11] - 2018-03-20
- Add inline annotations for interactive code evaluation results.

## [1.1.9] - 2018-03-18
- Add toggle for switching which repl connection is used for `cljc` files, `clj` or `cljs`.

![CLJC repl switching](/assets/howto/cljc-clj-cljs.gif)

- `clj` repl connected to all file types, meaning you can evaluate clojure code in, say, Markdown files.


## [1,1.3] - 2018-03-17
- User setting to evaluate namespace on save/open file (defaults to **on**)

## [1.1.1] - 2018-03-16
- Release of v1, based on **visual:clojure** v2.0, adding:
    - Running tests through the REPL connection, and mark them in the Problems tab
        - Run namespace tests: `ctrl+alt+v t`
        - Run all tests: `ctrl+alt+v a`
    - Evaluate code and replace it in the editor, inline: `ctrl+alt+v e`
    - Error message when evaluation fails
    - Pretty printing evaluation results: `ctrl+alt+v p`
    - Support for `cljc` files (this was supposed to be supported by the original extension, but bug)<|MERGE_RESOLUTION|>--- conflicted
+++ resolved
@@ -3,11 +3,8 @@
 Changes to Calva.
 
 ## [Unreleased]
-<<<<<<< HEAD
 Fix: [Calva uses ; for comments instead of ;;?](https://github.com/BetterThanTomorrow/calva/issues/971)
-=======
 - Update cider-nrepl to 0.25.8
->>>>>>> 6b93a148
 
 ## [2.0.153] - 2021-01-19
 - [Use status bar message instead of withProgress message for clojure-lsp initialization](https://github.com/BetterThanTomorrow/calva/issues/974)
