--- conflicted
+++ resolved
@@ -3,12 +3,9 @@
 Changes to Calva.
 
 ## [Unreleased]
-<<<<<<< HEAD
 - [Use graalvm-compiled native image for clojure-lsp instead of jar](https://github.com/BetterThanTomorrow/calva/issues/1017)
-=======
 
 ## [2.0.180] - 2021-03-21
->>>>>>> 72dba0dd
 - [Make Paredit forward, then backward selections (and vice versa) behave like ”normal” foward/backward selection does](https://github.com/BetterThanTomorrow/calva/pull/1062)
 
 ## [2.0.179] - 2021-03-10
