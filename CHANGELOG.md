# Change Log

Changes to Calva.

## [Unreleased]

<<<<<<< HEAD
- Fix: [Results doc gets in a bad state and does not update](https://github.com/BetterThanTomorrow/calva/issues/1509)
=======
## [2.0.260] - 2022-03-27
- Fix: [Rainbow parentheses sometimes not activating](https://github.com/BetterThanTomorrow/calva/issues/1616)
>>>>>>> 3477d005

## [2.0.259] - 2022-03-26
- [Add setting for enabling LiveShare support](https://github.com/BetterThanTomorrow/calva/issues/1629)

## [2.0.258] - 2022-03-25
- Fix: [Connect fails when there is no project file (deps.edn, etc)](https://github.com/BetterThanTomorrow/calva/issues/1613)
- [Make `calva` the default pretty printer](https://github.com/BetterThanTomorrow/calva/issues/1619)
- [Add default Clojure associations for file extensions `.bb` and `.cljd`](https://github.com/BetterThanTomorrow/calva/issues/1617)

## [2.0.257] - 2022-03-23
- Maintenance: [Update _even more_ TypeScript code to be compatible with strictNullChecks.](https://github.com/BetterThanTomorrow/calva/pull/1605)
- [Support Polylith and monorepo jack-in/connect better](https://github.com/BetterThanTomorrow/calva/issues/1254)
- Fix: [Calva Refactor commands not appearing in command palette after initial start](https://github.com/BetterThanTomorrow/calva/issues/1610)

## [2.0.256] - 2022-03-19
- Be more graceful about that [clojure-lsp does not start in the Getting Started REPL](https://github.com/BetterThanTomorrow/calva/issues/1601)
- Fix: [An extra quick-pick prompt at pops up after jack-in](https://github.com/BetterThanTomorrow/calva/issues/1600)

## [2.0.255] - 2022-03-18
- Maintenance: [Update more TypeScript code to be compatible with strictNullChecks.](https://github.com/BetterThanTomorrow/calva/pull/1581)

## [2.0.254] - 2022-03-16
- [Add commands for starting and stopping clojure-lsp](https://github.com/BetterThanTomorrow/calva/pull/1592)
- Maintenance: [Dumb down the token cursor some dealing with meta data and readers](https://github.com/BetterThanTomorrow/calva/pull/1585)

## [2.0.253] - 2022-03-09
- Fix: [Structural editing hangs in specific cases of unbalanced forms](https://github.com/BetterThanTomorrow/calva/pull/1585)
- Fix: [Hover snippet markdown and adds example](https://github.com/BetterThanTomorrow/calva/pull/1582)
- Maintenance: [Begin work on enabling strictNullChecks in the TypeScript config.](https://github.com/BetterThanTomorrow/calva/pull/1568)

## [2.0.252] - 2022-03-05
- Fix: [Tab doesn't work in snippet mode](https://github.com/BetterThanTomorrow/calva/pull/1580)

## [2.0.251] - 2022-03-05
- Fix: [Metadata affects the Current Form being recognized](https://github.com/BetterThanTomorrow/calva/pull/1577)
- Fix: [ENTER key does not pick suggestion when cursor is not in a form in output window ](https://github.com/BetterThanTomorrow/calva/pull/1578)

## [2.0.250] - 2022-03-05
- Fix: [Version 2.0.247 regression with structural editing, hangs at unbalance + structural delete](https://github.com/BetterThanTomorrow/calva/pull/1573)
- Fix: [Paredit Slurp and Barf are not metadata aware](https://github.com/BetterThanTomorrow/calva/pull/1576)

## [2.0.249] - 2022-03-04
- Revert to before metadata-change, because: [Version 2.0.247 regression with structural editing, hangs at unbalance + structural delete](https://github.com/BetterThanTomorrow/calva/pull/1573)

## [2.0.248] - 2022-03-03
- [Remove special grammar scopes for keywords](https://github.com/BetterThanTomorrow/calva/pull/1571)

## [2.0.247] - 2022-03-02
- [Enable the @typescript-eslint/no-floating-promises eslint rule](https://github.com/BetterThanTomorrow/calva/pull/1564)
- [Include metadata in current form selection/evaluation/etcetera](https://github.com/BetterThanTomorrow/calva/pull/1551)

## [2.0.246] - 2022-02-24

-   Fix: [Format config from clojure-lsp broken](https://github.com/BetterThanTomorrow/calva/issues/1561)
-   Fix2: [Format on save](https://github.com/BetterThanTomorrow/calva/issues/1556)

## [2.0.245] - 2022-02-23

-   Fix: [Print stacktrace link in REPL gets duplicated](https://github.com/BetterThanTomorrow/calva/issues/1542)
-   [Publish pre-releases when dev updates](https://github.com/BetterThanTomorrow/calva/issues/1554)
-   [Apply basic typescript eslint rules](https://github.com/BetterThanTomorrow/calva/issues/1536)
-   Fix: [”Resolve macro as...” code action produces unreadable text in pop up](https://github.com/BetterThanTomorrow/calva/issues/1539)
-   Fix: [Format on save](https://github.com/BetterThanTomorrow/calva/issues/1556)

## [2.0.244] - 2022-02-20

-   [Add custom hover snippets](https://github.com/BetterThanTomorrow/calva/issues/1471)
-   [Add option to read cljfmt config from clojure-lsp](https://github.com/BetterThanTomorrow/calva/issues/1545)
-   Fix: [Map key/value pair aligning is not working on format](https://github.com/BetterThanTomorrow/calva/issues/1535)
-   Change default keybinding for **Infer parens** to `ctrl+alt+p i` (from `shift+tab`)
-   Change default keybinding for **Tab dedent** to `shift+tab` (from `shift+ctrl+i`)
-   [Make alt+enter evaluate top level form also within line-comments](https://github.com/BetterThanTomorrow/calva/issues/1549)

## [2.0.243] - 2022-02-13

-   [Use vanilla cljfmt for regular formatting](https://github.com/BetterThanTomorrow/calva/pull/1179)

## [2.0.242] - 2022-02-13

-   Maintenance: [Upgrade typescript and linting packages/configs.](https://github.com/BetterThanTomorrow/calva/pull/1529)

## [2.0.241] - 2022-02-11

-   Maintenance: [Consistently format all JavaScript and TypeScript in the project and provide for easily formatting these files in the future.](https://github.com/BetterThanTomorrow/calva/pull/1524)

## [2.0.240] - 2022-02-06

-   Maintenance: [Update dependencies to fix security vulnerabilities](https://github.com/BetterThanTomorrow/calva/pull/1520)

## [2.0.239] - 2022-02-06

-   Maintenance: [Update dependencies to fix security vulnerabilities](https://github.com/BetterThanTomorrow/calva/pull/1520) (Change was not actually included in this release. See next release.)

## [2.0.238] - 2022-02-06

-   Fix: ['Add to history' not working on eval in repl](https://github.com/BetterThanTomorrow/calva/issues/1594)
-   Fix: [TypeError when "Run Tests for Current Namespace" in non "-test" namespace](https://github.com/BetterThanTomorrow/calva/issues/1516)

## [2.0.237] - 2022-01-30

-   Fix: ['Show Previous REPL History Entry' command not working on v.2.0.236](https://github.com/BetterThanTomorrow/calva/issues/1594)

## [2.0.236] - 2022-01-25

-   Fix: [Exception thrown when registering "resolve-macro-as" command](https://github.com/BetterThanTomorrow/calva/issues/1495)
-   [Show code eval in repl option](https://github.com/BetterThanTomorrow/calva/issues/1465)

## [2.0.235] - 2022-01-22

-   [Continue to support -Aalias for jack-in](https://github.com/BetterThanTomorrow/calva/issues/1474)
-   [Add custom commands from libraries](https://github.com/BetterThanTomorrow/calva/pull/1442)
-   [Clojure-lsp not starting when offline](https://github.com/BetterThanTomorrow/calva/issues/1299)
-   Workaround: [VS Code highlights characters in the output/REPL window prompt](https://github.com/BetterThanTomorrow/calva/pull/1475)
-   [Exclude REPL output window from LSP analysis](https://github.com/BetterThanTomorrow/calva/issues/1250)
-   Fix: [Snippet in custom command doesn't work with function metadata] (https://github.com/BetterThanTomorrow/calva/issues/1463)

## [2.0.234] - 2022-01-16

-   [Improve LSP startup feedback on status bar](https://github.com/BetterThanTomorrow/calva/pull/1454)
-   [Fix errors in test output when fixtures throw exceptions](https://github.com/BetterThanTomorrow/calva/issues/1456).

## [2.0.233] - 2022-01-07

-   [Add experimental support for Test Explorer](https://github.com/BetterThanTomorrow/calva/issues/953)
-   Maintenance: [Upgrade dependencies to attempt to fix Dependabot security alert](https://github.com/BetterThanTomorrow/calva/pull/1447)
-   Fix: [Update nrepl and cider-nrepl versions in jack-in dependencies](https://github.com/BetterThanTomorrow/calva/issues/1444)

## [2.0.232] - 2021-12-31

-   [Prevent warning during deps.edn jack-in](https://github.com/BetterThanTomorrow/calva/issues/1355)
-   Fix: [Connecting to an out-of-process nREPL server and a merged Figwheel-main build](https://github.com/BetterThanTomorrow/calva/issues/1386)
-   Fix: [Empty lines in output.calva-repl when running tests](https://github.com/BetterThanTomorrow/calva/issues/1448)

## [2.0.231] - 2021-12-14

-   Fix: [Calva randomly edits file while in Live Share](https://github.com/BetterThanTomorrow/calva/issues/1434)

## [2.0.230] - 2021-12-13

-   Fix: [Hover broken when repl is connected but cider-nrepl is not present](https://github.com/BetterThanTomorrow/calva/issues/1432)
-   Fix: [Some valid floats are highlighted incorrectly](https://github.com/BetterThanTomorrow/calva/issues/1378)

## [2.0.229] - 2021-12-12

-   Fix: [Babashka Jack-In REPL doesn't show eval errors](https://github.com/BetterThanTomorrow/calva/issues/1413)
-   [Inform about conflict with the Clojure extension](https://github.com/BetterThanTomorrow/calva/issues/1427)
-   Fix: [Run All Tests command doesn't run tests in .cljc file with reader conditional in ns](https://github.com/BetterThanTomorrow/calva/issues/1328).
-   Fix: [Allow LSP features on jar files](https://github.com/BetterThanTomorrow/calva/issues/1421)

## [2.0.228] - 2021-12-02

-   Revert: Parinfer Experimental
-   Revert: Full Format Experimental
-   Revert: Remove `calva.fmt.formatAsYouType` option

## [2.0.227] - 2021-12-01

-   Re-enable, Experimental: [Add Parinfer Mode](https://github.com/BetterThanTomorrow/calva/issues/253)
-   Experimental: [Add option to keep text more fully formatted as you type](https://github.com/BetterThanTomorrow/calva/issues/1406)
-   [Remove `calva.fmt.formatAsYouType` option](https://github.com/BetterThanTomorrow/calva/issues/1407)
-   Fix: [Test runner not finding tests with + in middle of the name](https://github.com/BetterThanTomorrow/calva/issues/1383)

## [2.0.226] - 2021-11-29

-   Internal: [Handle the unknown-op status from test commands](https://github.com/BetterThanTomorrow/calva/pull/1365)
-   Fix: [textDocument/linkedEditingRange failed when opening files or moving cursor](https://github.com/BetterThanTomorrow/calva/issues/1374)
-   Fix: [paredit.spliceSexp doesn't work with set literals](https://github.com/BetterThanTomorrow/calva/issues/1395)
-   Fix: [LSP code actions not working](https://github.com/BetterThanTomorrow/calva/issues/1373)

## [2.0.225] - 2021-11-10

-   Revert 224 changes: [Version v2.0.224 causes problems on some machines (possibly Windows related)](https://github.com/BetterThanTomorrow/calva/issues/1379)

## [2.0.224] - 2021-11-10

-   Experimental: [Add Parinfer Options](https://github.com/BetterThanTomorrow/calva/issues/253)

## [2.0.223] - 2021-11-01

-   [Include material from clojuredocs.org in function documentation](https://github.com/BetterThanTomorrow/calva/issues/689)
-   Fix: [Not able to escape read-line in the output window](https://github.com/BetterThanTomorrow/calva/issues/783)
-   Fix: [Some keyboard shortcuts missing the languageID check](https://github.com/BetterThanTomorrow/calva/issues/823)
-   Fix: [Formatting form with comma whitespace inserts 0 and places the cursor wrong](https://github.com/BetterThanTomorrow/calva/issues/1370)
-   Fix: [Calva's re-frame docs are outdated](https://github.com/BetterThanTomorrow/calva/issues/1372)

## [2.0.222] - 2021-10-27

-   [Add command to open the clojure-lsp log file](https://github.com/BetterThanTomorrow/calva/issues/1362)
-   [Add nrepl message logging](https://github.com/BetterThanTomorrow/calva/issues/1198)
-   Fix: [ctrl+k for Kill Right conflicts with several bindings on Windows](https://github.com/BetterThanTomorrow/calva/issues/1356)

## [2.0.221] - 2021-10-23

-   [Clean away legacy evaluation keyboard shortcuts](https://github.com/BetterThanTomorrow/calva/issues/1353)
-   [Don't wait for clojure-lsp to initialize before activating nREPL lookup and navigation](https://github.com/BetterThanTomorrow/calva/issues/1341)
-   [Tidy up doc and signature hovers](https://github.com/BetterThanTomorrow/calva/issues/1360)

## [2.0.220] - 2021-10-20

-   [Add Paredit select/kill right functionality](https://github.com/BetterThanTomorrow/calva/issues/1024)

## [2.0.219] - 2021-10-19

-   [Provide semantic token fallback map for Calva's TM grammar](https://github.com/BetterThanTomorrow/calva/issues/1348)

## [2.0.218] - 2021-10-18

-   [npm audit fixes](https://github.com/BetterThanTomorrow/calva/issues/1346)
-   [Select top level form fails for top level derefs in comment forms](https://github.com/BetterThanTomorrow/calva/issues/1345)

## [2.0.217] - 2021-10-17

-   [Support setting the cider-nrepl print-fn to whatever](https://github.com/BetterThanTomorrow/calva/issues/1340)
-   [Make Add Rich Comment command go to any existing Rich comment right below](https://github.com/BetterThanTomorrow/calva/issues/1333)
-   [Add semantic tokens support from LSP](https://github.com/BetterThanTomorrow/calva/issues/1231)
-   Fix: [Inline evaluation results no longer display in 2.0.216](https://github.com/BetterThanTomorrow/calva/issues/1332)

## [2.0.216] - 2021-10-10

-   Fix: [Inline results display pushes the cursor away when evaluation at the end of the line](https://github.com/BetterThanTomorrow/calva/issues/1329)
-   Fix: [Inline evaluation display renders differently than the REPL display for empty spaces](https://github.com/BetterThanTomorrow/calva/issues/872)

## [2.0.215] - 2021-10-10

-   [Add command for inserting a Rich Comment](https://github.com/BetterThanTomorrow/calva/issues/1324)

## [2.0.214] - 2021-10-06

-   [Add Babashka Jack-in option](https://github.com/BetterThanTomorrow/calva/issues/1001)
-   [Add nbb Jack-in option](https://github.com/BetterThanTomorrow/calva/issues/1311)
-   Fix: [Not currently possible to Jack-in to a ClojureScript nREPL Server](https://github.com/BetterThanTomorrow/calva/issues/1310)
-   [Update deps.clj version to 0.0.19](https://github.com/BetterThanTomorrow/calva/issues/1319)

## [2.0.213] - 2021-10-02

-   Workaround [nbb nrepl-server: can only eval from file with extension .clj](https://github.com/BetterThanTomorrow/calva/issues/1308)

## [2.0.212] - 2021-09-26

-   Fix [The schema for the setting `calva.highlight.bracketColors` is broken](https://github.com/BetterThanTomorrow/calva/issues/1290)
-   Fix [Can't use $current-form more than once in a custom repl command snippet](https://github.com/BetterThanTomorrow/calva/issues/1301)

## [2.0.211] - 2021-09-01

-   [Add setting for letting Paredit Kill commands copy the deleted code to the clipboard](https://github.com/BetterThanTomorrow/calva/issues/1283)

## [2.0.210] - 2021-08-25

-   [Add back jack-in/connect config `deps.edn + shadow-cljs`](https://github.com/BetterThanTomorrow/calva/issues/1270)

## [2.0.209] - 2021-08-17

-   Fix [Statusbar buttons hard to see with light themes](https://github.com/BetterThanTomorrow/calva/issues/1264)

## [2.0.208] - 2021-08-09

-   Fix [Project configuration shadow-cljs + deps.edn doesn't work](https://github.com/BetterThanTomorrow/calva/issues/1253)

## [2.0.207] - 2021-08-07

-   [Support a blank `clojureLspVersion` setting](https://github.com/BetterThanTomorrow/calva/issues/1251)

## [2.0.206] - 2021-08-05

-   [Default to using the latest release of clojure-lsp](https://github.com/BetterThanTomorrow/calva/issues/1248)
-   Performance improvement [REPL is Slow and Performance Degrades as the Output Grows](https://github.com/BetterThanTomorrow/calva/issues/942)

## [2.0.205] - 2021-07-14

-   [Use new custom LSP method for server info command and print info in "Calva says" output channel ](https://github.com/BetterThanTomorrow/calva/issues/1211)
-   Update clojure-lsp to version [2021.07.12-12.30.59](https://github.com/clojure-lsp/clojure-lsp/releases/tag/2021.07.12-12.30.59)
-   [Roll back debugger call stack improvement](https://github.com/BetterThanTomorrow/calva/pull/1236)

## [2.0.204] - 2021-07-11

-   [Put closing paren of rich comments on separate line](https://github.com/BetterThanTomorrow/calva/issues/1224)
-   Fix: [Calva formatting defaults do not get applied when including any kind of .cljfmt.edn config](https://github.com/BetterThanTomorrow/calva/issues/1228)
-   Workaround: [Paredit commands don't propagate to multiple cursors](https://github.com/BetterThanTomorrow/calva/issues/610)

## [2.0.203] - 2021-07-04

-   Fix: [Custom repl commands show error if run from non-clojure file](https://github.com/BetterThanTomorrow/calva/issues/1203)
-   Improvement: [REPL is Slow and Performance Degrades as the Output Grows](https://github.com/BetterThanTomorrow/calva/issues/942)
-   Fix: [Paredit drag up/down kills line comments](https://github.com/BetterThanTomorrow/calva/issues/1222)
-   Bump clojure-lsp [2021.07.01-13.46.18](https://github.com/clojure-lsp/clojure-lsp/releases/tag/2021.07.01-13.46.18)

## [2.0.202] - 2021-06-29

-   Fix: [Custom repl commands are not evaluated in specified ns if different than current ns](https://github.com/BetterThanTomorrow/calva/issues/1196)
-   Fix: [clojure-lsp statusbar messages move the nREPL button around](https://github.com/BetterThanTomorrow/calva/issues/1205)
-   [Add command for toggling between implementation and test](https://github.com/BetterThanTomorrow/calva/issues/1168)
-   [Add command for evaluating the current top level form up to cursor](https://github.com/BetterThanTomorrow/calva/issues/1215)
-   [Add command for evaluating from the start of the file to cursor](https://github.com/BetterThanTomorrow/calva/issues/1216)

## [2.0.201] - 2021-06-24

-   [Add nrepl and clojure-lsp versions to Calva says greetings](https://github.com/BetterThanTomorrow/calva/issues/1199)
-   Workaround: [Command Palette shows wrong keyboard shortcuts for Paredit Forward/Backward Sexp](https://github.com/BetterThanTomorrow/calva/issues/1161)
-   Update clojure-lsp to version `2021.06.24-01.20.01`

## [2.0.200] - 2021-06-06

-   Update clojure-lsp to version 2021.06.01-16.19.44

## [2.0.199] - 2021-06-04

-   [Support custom clojure-lsp path](https://github.com/BetterThanTomorrow/calva/issues/1181)
-   [Improve debugger call stack](https://github.com/BetterThanTomorrow/calva/issues/1150)

## [2.0.198] - 2021-05-26

-   [Add Standalone ClojureScript Quick Start REPLs](https://github.com/BetterThanTomorrow/calva/issues/1185)

## [2.0.197] - 2021-05-12

-   [Add command for evaluating enclosing form](https://github.com/BetterThanTomorrow/calva/issues/1176)

## [2.0.196] - 2021-05-10

-   Fix: [Forward slurp with closing paren after newline, breaks the structure](https://github.com/BetterThanTomorrow/calva/issues/1171)
-   [Pre-bind some keyboard shortcuts to custom REPL commands](https://github.com/BetterThanTomorrow/calva/issues/1173)

## [2.0.195] - 2021-05-07

-   Update cider-nrepl to [0.26.0](https://github.com/clojure-emacs/cider-nrepl/releases/tag/v0.26.0)
-   [Makes it possible to add a jackInEnv per replConnectSequences](https://github.com/BetterThanTomorrow/calva/issues/1124)

## [2.0.194] - 2021-04-26

-   [Make Clojure-lsp Server Info command always enabled](https://github.com/BetterThanTomorrow/calva/issues/1143)
-   [Add docs about using Calva with Krell](https://calva.io/krell)

## [2.0.193] - 2021-04-24

-   [Give the user some help to choose the right deps.edn jack-in alias when there are aliases with :main-opts](https://github.com/BetterThanTomorrow/calva/issues/1140)
-   Update clojure-lsp to [2021.04.23-15.49.47](https://github.com/clojure-lsp/clojure-lsp/releases/tag/2021.04.23-15.49.47)

## [2.0.192] - 2021-04-21

-   Fix: [Evaluating top level form sometimes does nothing](https://github.com/BetterThanTomorrow/calva/issues/1136)
-   Fix: [Line comment continuation needs some tweaking](https://github.com/BetterThanTomorrow/calva/issues/1137)

## [2.0.191] - 2021-04-20

-   [Replace automatic comment continuation with an on-demand one](https://github.com/BetterThanTomorrow/calva/issues/644)
-   Fix: [Wrong selection restored after eval-to-comment](https://github.com/BetterThanTomorrow/calva/issues/1131)
-   Bump `cider-nrepl` to [0.25.11](https://github.com/clojure-emacs/cider-nrepl/blob/master/CHANGELOG.md#02511-2021-04-12)

## [2.0.190] - 2021-04-19

-   [Add Resolve Macro As (clojure-lsp) support](https://github.com/BetterThanTomorrow/calva/issues/1077)
-   Fix: [REPL evaluation hangs if an error is raised during debug session](https://github.com/BetterThanTomorrow/calva/issues/1118)

## [2.0.189] - 2021-04-18

-   [Paredit backspace should delete non-bracket parts of the opening token](https://github.com/BetterThanTomorrow/calva/issues/1122)
-   [Use `shift+tab` for the ”Infer parens from indentation” command](https://github.com/BetterThanTomorrow/calva/issues/1126)
-   Fix: [Inline evaluation results can show up in the wrong editor](https://github.com/BetterThanTomorrow/calva/issues/1120)
-   [Bring back results in hovers](https://github.com/BetterThanTomorrow/calva/issues/736)

## [2.0.188] - 2021-04-16

-   Fix: [Getting Started REPL failing on Windows when username has spaces (on some machines)](https://github.com/BetterThanTomorrow/calva/issues/1085)

## [2.0.187] - 2021-04-11

-   [Add built-in REPL Connect Sequences for ClojureScript built-in for browser and Node REPLs](https://github.com/BetterThanTomorrow/calva/issues/1114)
-   [Remove Nashorn ClojureScript Jack-in option](https://github.com/BetterThanTomorrow/calva/issues/1117)

## [2.0.186] - 2021-04-10

-   [Allow keybindings to target when the cursor is inside a comment or a string](https://github.com/BetterThanTomorrow/calva/issues/1023)
-   [Use alt+up/down for drag sexpr backward/forward](https://github.com/BetterThanTomorrow/calva/issues/1111)
-   [Make it possible to disable some of Paredits hijacking of VS Code default shortcuts](https://github.com/BetterThanTomorrow/calva/issues/1112)
-   Fix: [The unbalanced closing-bracket feature is active in line comments](https://github.com/BetterThanTomorrow/calva/issues/1105)
-   [Remove the display diagnostics setting in favor of managing diagnostics entirely via clojure-lsp config](https://github.com/BetterThanTomorrow/calva/issues/1067)
-   Bump `clojure-lsp` to [2021.04.07-16.34.10](https://github.com/clojure-lsp/clojure-lsp/releases/tag/2021.04.07-16.34.10)
-   Bump `cider-nrepl` to [0.25.10](https://github.com/clojure-emacs/cider-nrepl/blob/master/CHANGELOG.md#02510-2021-04-08)

## [2.0.185] - 2021-04-05

-   Fix: [Paredit slurp sometimes leaves an extra space](https://github.com/BetterThanTomorrow/calva/issues/1098)
-   Fix: [Delete empty literal function causes newline to be removed](https://github.com/BetterThanTomorrow/calva/issues/1079)
-   Add experimental setting to: [Prevent extra closing brackets in strict mode](https://github.com/BetterThanTomorrow/calva/issues/650)
-   Bump `clojure-lsp` to `2021.04.03-18.43.55`

## [2.0.184] - 2021-04-02

-   Fix: [Calva not detecting tests with aliased clojure.test namespace](https://github.com/BetterThanTomorrow/calva/issues/1086)
-   Fix: [Auto-generated namespaces not working correctly in some cases](https://github.com/BetterThanTomorrow/calva/issues/1060)
-   [Make clojure-lsp version configurable by the user](https://github.com/BetterThanTomorrow/calva/issues/1088) and bump to `2021.03.30-20.42.34`
-   [Remove warning about clj-kondo extension](https://github.com/BetterThanTomorrow/calva/issues/1091)

## [2.0.183] - 2021-03-30

-   [Stop printing to the output window when all evaluations are interrupted](https://github.com/BetterThanTomorrow/calva/issues/978)
-   Fix: [Completion not working with babashka](https://github.com/BetterThanTomorrow/calva/issues/1083)

## [2.0.182] - 2021-03-26

-   [Use graalvm-compiled native image for clojure-lsp instead of jar](https://github.com/BetterThanTomorrow/calva/issues/1017)

## [2.0.181] - 2021-03-22

-   Update clojure-lsp to 2021.03.21-23.29.19

## [2.0.180] - 2021-03-21

-   [Make Paredit forward, then backward selections (and vice versa) behave like ”normal” forward/backward selection does](https://github.com/BetterThanTomorrow/calva/pull/1062)

## [2.0.179] - 2021-03-10

-   Implementation detail: [Use cljs for state](https://github.com/BetterThanTomorrow/calva/pull/1053)

## [2.0.178] - 2021-03-09

-   [Add command for evaluating from start of list to cursor](https://github.com/BetterThanTomorrow/calva/issues/1057)
-   Add custom REPL snippet variables, $selection, $head, and $tail

## [2.0.177] - 2021-03-07

-   Fix: [Navigating to a definition in a jar file throws error in console](https://github.com/BetterThanTomorrow/calva/issues/1047)
-   [Add a Getting Started REPL feature](https://github.com/BetterThanTomorrow/calva/issues/1040)

## [2.0.176] - 2021-02-24

-   Revert switch to cljs for lsp, until [the issue with released cljs/js interop](https://github.com/BetterThanTomorrow/calva/issues/1044) has been fixed

## [2.0.174] - 2021-02-24

-   [Translate clojure-lsp integration to cljs](https://github.com/BetterThanTomorrow/calva/issues/1025)

## [2.0.173] - 2021-02-21

-   Fix [Connect ”not in project” glitches](https://github.com/BetterThanTomorrow/calva/issues/814)
-   [Add a ”Start Standalone REPL” commands](https://github.com/BetterThanTomorrow/calva/issues/1003)
-   [Add a configuration option to disable diagnostics](https://github.com/BetterThanTomorrow/calva/pull/981)

## [2.0.171] - 2021-02-10

-   Update clojure-lsp to version 2021.02.09-18.28.06 (Fix: [Auto completion does not work in clojure-lsp only mode (no repl connection)](https://github.com/BetterThanTomorrow/calva/issues/996#issuecomment-776148282))
-   Update clojure-lsp to version 2021.02.10-03.01.19 (Fix: [Project clj-kondo config file not being considered](https://github.com/BetterThanTomorrow/calva/issues/1026))

## [2.0.170] - 2021-02-09

-   [Paredit drag backward/forward should drag bindings as pairs](https://github.com/BetterThanTomorrow/calva/issues/529)

## [2.0.169] - 2021-02-09

-   Update clojure-lsp to version 2021.02.07-22.51.26 (fix previous attempt)

## [2.0.168] - 2021-02-08

-   Update clojure-lsp to version 2021.02.07-22.51.26

## [2.0.164] - 2021-02-06

-   Really fix: [Demo gifs 404 on VisualStudio Marketplace](https://github.com/BetterThanTomorrow/calva/issues/1018)

## [2.0.163] - 2021-02-06

-   Fix: [Demo gifs 404 on VisualStudio Marketplace](https://github.com/BetterThanTomorrow/calva/issues/1018)

## [2.0.162] - 2021-02-06

-   Fix for fix of: [Fix Paredit raise sexpr doesn't work when cursor is behind the current form](https://github.com/BetterThanTomorrow/calva/issues/1016)

## [2.0.161] - 2021-02-05

-   [Automate more of the release process and document it (including rationale)](https://github.com/BetterThanTomorrow/calva/issues/860)

## [2.0.160] - 2021-02-05

-   [Upgrade clojure-lsp to 2021.02.05-03.05.34](https://github.com/clojure-lsp/clojure-lsp/releases/tag/2021.02.05-03.05.34)
-   [Fix Paredit raise sexpr doesn't work when cursor is behind the current form](https://github.com/BetterThanTomorrow/calva/issues/1016)

## [2.0.159] - 2021-02-05

-   [Enable keyboard shortcuts for custom REPL commands](https://github.com/BetterThanTomorrow/calva/issues/1011)
-   [Add commands for tapping current and top-level forms](https://github.com/BetterThanTomorrow/calva/issues/1008)

## [2.0.158] - 2021-02-03

-   [Add setting to use only static parts of Calva](https://github.com/BetterThanTomorrow/calva/issues/1005)
-   Fix: [Load file command not loading changes since last file save on Windows](https://github.com/BetterThanTomorrow/calva/issues/975)
-   Update clojure-lsp to 2021.02.02-14.02.23

## [2.0.157] - 2021-02-01

-   [Add command for copying jack-in command to clipboard](https://github.com/BetterThanTomorrow/calva/pull/995)
-   [Change default shortcuts for Paredit forward/backward sexp, expand/shrink selection, and for slurping and barfing](https://github.com/BetterThanTomorrow/calva/issues/950)
-   [Add Custom Commands variables for current form and more](https://github.com/BetterThanTomorrow/calva/issues/986)
-   Fix: [Jack-in fails to launch deps.edn projects for some Windows users](https://github.com/BetterThanTomorrow/calva/issues/1000)

## [2.0.156] - 2021-01-28

-   Fix: [Debug instrumentation decoration not working correctly anymore on Windows](https://github.com/BetterThanTomorrow/calva/issues/969)
-   Fix: [Debugger decorations issues](https://github.com/BetterThanTomorrow/calva/issues/976)

## [2.0.155] - 2021-01-27

-   [Make command palette show alt+enter shortcut variant instead of enter for evaluating top level form](https://github.com/BetterThanTomorrow/calva/issues/989)
-   Update clojure-lsp to 2021.01.28-03.03.16
-   Fix: [nrepl port detection race condition](https://github.com/BetterThanTomorrow/calva/issues/901)

## [2.0.154] - 2021-01-27

-   Fix: [Calva uses ; for comments instead of ;;](https://github.com/BetterThanTomorrow/calva/issues/971)
-   Update cider-nrepl to 0.25.8
-   Update clojure-lsp to 2021.01.26-22.35.27

## [2.0.153] - 2021-01-19

-   [Use status bar message instead of withProgress message for clojure-lsp initialization](https://github.com/BetterThanTomorrow/calva/issues/974)
-   [Update cider-nrepl: 0.25.6 -> 0.25.7](https://github.com/BetterThanTomorrow/calva/issues/973)
-   Fix: ["Extract function" refactoring doesn't work as expected with selections](https://github.com/BetterThanTomorrow/calva/issues/958)

## [2.0.152] - 2021-01-19

-   Fix: [Jack-In env with non-string variables fails](https://github.com/BetterThanTomorrow/calva/issues/959)
-   [Use clojure-lsp for usages for debug instrumentation decorations, and stop injecting clj-kondo at jack-in](https://github.com/BetterThanTomorrow/calva/issues/931)

## [2.0.151] - 2021-01-15

-   Fix: [Debugger is broken on Windows](https://github.com/BetterThanTomorrow/calva/issues/947)

## [2.0.150] - 2021-01-13

-   [Stop bundling clj-kondo in favor of using it through clojure-lsp](https://github.com/BetterThanTomorrow/calva/issues/868)

## [2.0.149] - 2021-01-12

-   Fix: [calva.jackInEnv does not resolve `${env:...}`](https://github.com/BetterThanTomorrow/calva/issues/933)
-   Update clojure-lsp to version 2021.01.12-02.18.26. Fix: [clojure-lsp processes left running/orphaned if VS Code is closed while the lsp server is starting](https://github.com/BetterThanTomorrow/calva/issues/906)

## [2.0.148] - 2021-01-07

-   Update clojure-lsp to version 2021.01.07-20.02.02

## [2.0.147] - 2021-01-07

-   Fix: [Dimming ignored forms does not work correctly with metadata](https://github.com/BetterThanTomorrow/calva/issues/908)
-   [Improve clojure-lsp jar integration](https://github.com/BetterThanTomorrow/calva/issues/913)
-   Update clojure-lsp to version 2021.01.07-12.28.44

## [2.0.146] - 2021-01-04

-   Fix: [Slurp forward sometimes joins forms to one](https://github.com/BetterThanTomorrow/calva/issues/883)
-   Fix: [clojure-lsp processes left running/orphaned if VS Code is closed while the lsp server is starting](https://github.com/BetterThanTomorrow/calva/issues/906)
-   Fix: [go to definition jumps to inc instead of inc'](https://github.com/BetterThanTomorrow/calva/issues/884)
-   Fix: [Error when start a REPL with jdk15](https://github.com/BetterThanTomorrow/calva/issues/888)

## [2.0.145] - 2021-01-03

-   [Add command for opening the file for the output/repl window namespace](https://github.com/BetterThanTomorrow/calva/issues/920)
-   [Add setting for auto opening the repl window on Jack-in/Connect](https://github.com/BetterThanTomorrow/calva/issues/922)
-   [Add setting for auto opening the Jack-in Terminal](https://github.com/BetterThanTomorrow/calva/issues/923)
-   [Replace opening Calva says on start w/ info message box](https://github.com/BetterThanTomorrow/calva/issues/923)
-   [Add command for opening Calva documentation](https://github.com/BetterThanTomorrow/calva/issues/923)
-   [Change default keyboard shortcut for syncing the repl window ns to `ctrl+alt+c n`](https://github.com/BetterThanTomorrow/calva/issues/923)

## [2.0.144] - 2021-01-01

-   [Reactivate definitions/navigation in core and library files](https://github.com/BetterThanTomorrow/calva/issues/915)
-   [Make load-file available in the output window](https://github.com/BetterThanTomorrow/calva/issues/910)
-   [Make the ns in the repl prompt a peekable symbol](https://github.com/BetterThanTomorrow/calva/issues/904)

## [2.0.142 and 2.0.143] - 2020-12-30

-   No changes besides version number. Released due to vsix publishing issues.

## [2.0.141] - 2020-12-30

-   Update clojure-lsp to include [jar dependency navigation fix for Windows](https://github.com/clojure-lsp/clojure-lsp/issues/223)
-   Fix: [clojure-lsp refactorings not working on Windows](https://github.com/BetterThanTomorrow/calva/issues/911)
-   [Remove default key binding for toggling Calva key bindings](https://github.com/BetterThanTomorrow/calva/issues/815)

## [2.0.140] - 2020-12-28

-   [Make Jack-in dependency versions configurable (and bump 'em all with default settings)](https://github.com/BetterThanTomorrow/calva/pull/899)

## [2.0.139] - 2020-12-28

-   [Use Pseudo Terminal instead of Task for Jack-in](https://github.com/BetterThanTomorrow/calva/pull/654)
-   [Prefer cider-nrepl symbol definitions over clojure-lsp](https://github.com/BetterThanTomorrow/calva/issues/897)
-   [Enable clojure-lsp completion items when no nrepl connection](https://github.com/BetterThanTomorrow/calva/pull/898)

## [2.0.138] - 2020-12-27

-   [Bring in refactorings we get access to via clojure-lsp](https://github.com/BetterThanTomorrow/calva/issues/890)
-   [Add ”clojure-lsp starting” progress indicator](https://github.com/BetterThanTomorrow/calva/issues/892)
-   [Fix step into local dep with debugger](https://github.com/BetterThanTomorrow/calva/issues/893)

## [2.0.137] - 2020-12-24

-   [Bring in clojure-lsp](https://github.com/BetterThanTomorrow/calva/pull/572)

## [2.0.136] - 2020-12-23

-   Fix: [Jack-in/Connect prompts sometimes not showing on Windows](https://github.com/BetterThanTomorrow/calva/issues/885)

## [2.0.135] - 2020-12-20

-   [Binding keys to REPL functions, passing the namespace and cursor line (Notespace integration)](https://github.com/BetterThanTomorrow/calva/issues/863)
-   [Make REPL prompt submit if the cursor is after the top level form](https://github.com/BetterThanTomorrow/calva/issues/875)
-   [Only print stacktrace on demand](https://github.com/BetterThanTomorrow/calva/issues/878)

## [2.0.134] - 2020-12-05

-   Fix: [Live share jackout error](https://github.com/BetterThanTomorrow/calva/issues/856)
-   Fix: [Cannot read property 'document' of undefined](https://github.com/BetterThanTomorrow/calva/issues/846)

## [2.0.133] - 2020-11-25

-   Add [ns name deriving](https://github.com/BetterThanTomorrow/calva/issues/844)

## [2.0.132] - 2020-11-16

-   Fix: [[Live Share] connecting to REPL as guest doesn't work in multi-project workspace](https://github.com/BetterThanTomorrow/calva/issues/831)

## [2.0.131] - 2020-11-05

-   Fix: [Syntax highlighting error when repl prompt shows ns containing digits](https://github.com/BetterThanTomorrow/calva/issues/834)
-   Fix: [Syntax highlighting errors with tokens at the start of a line](https://github.com/BetterThanTomorrow/calva/issues/835)
-   Fix: [Various parsing issues](https://github.com/BetterThanTomorrow/calva/issues/802)

## [2.0.130] - 2020-10-25

-   Fix: [Jack-in broken on Windows](https://github.com/BetterThanTomorrow/calva/issues/827)

## [2.0.129] - 2020-10-17

-   [Improve stack trace output](https://github.com/BetterThanTomorrow/calva/pull/806)
-   Fix: [Jack-in is broken for multi-project workspaces](https://github.com/BetterThanTomorrow/calva/issues/821)

## [2.0.128] - 2020-10-17

-   Fix: [Jack-in is broken if live share extension is not installed](https://github.com/BetterThanTomorrow/calva/issues/821)

## [2.0.127] - 2020-10-17

-   [Live Share Support](https://github.com/BetterThanTomorrow/calva/issues/803)

## [2.0.126] - 2020-10-11

-   Fix: [Can't Jack-In to new Luminus template (+re-frame +shadow-cljs)](https://github.com/BetterThanTomorrow/calva/issues/777)
-   Fix: [Wrong `(in-ns ...)` sent for files with `.bb` extension](https://github.com/BetterThanTomorrow/calva/issues/812)

## [no new version] - 2020-09-21

-   [Move docs into repo](https://github.com/BetterThanTomorrow/calva/issues/788)

## [2.0.125] - 2020-09-20

-   [Fix: evals should be ignored during parsing](https://github.com/BetterThanTomorrow/calva/issues/763)
-   Fix: [Test runner can't find tests under cursor when using a custom test macro](https://github.com/BetterThanTomorrow/calva/issues/786)
-   Fix: [Test runner output only partially commented](https://github.com/BetterThanTomorrow/calva/issues/787)
-   [Allow toggling keyboard shortcuts](https://github.com/BetterThanTomorrow/calva/issues/784)

## [2.0.124] - 2020-08-31

-   Re-fix: [Can't jack-in when no project file is open](https://github.com/BetterThanTomorrow/calva/issues/734)
-   [Fix getDocument function to not return a Log document](https://github.com/BetterThanTomorrow/calva/issues/771)
-   Fix: [Inline evaluation result disappears after a second](https://github.com/BetterThanTomorrow/calva/issues/774)

## [2.0.123] - 2020-08-26

-   [Change output/repl window extension to .calva-repl](https://github.com/BetterThanTomorrow/calva/issues/754)
-   Re-fix: [Interrupting evaluations produces extra output and no prompt](https://github.com/BetterThanTomorrow/calva/issues/738)
-   [Fix/enhance test runner](https://github.com/BetterThanTomorrow/calva/issues/764)

## [2.0.122] - 2020-08-20

-   Fix: [Can't jack-in when no project file is open](https://github.com/BetterThanTomorrow/calva/issues/734)
-   Fix: [Fix stacktraces not showing in output](https://github.com/BetterThanTomorrow/calva/pull/759)

## [2.0.121] - 2020-08-19

-   Fix: ["Go to definition" command fails](https://github.com/BetterThanTomorrow/calva/issues/636)
-   Fix: [Weird expand selection behavior near an anonymous function](https://github.com/BetterThanTomorrow/calva/issues/600)
-   Fix: [Backspace is not working properly in the output window](https://github.com/BetterThanTomorrow/calva/issues/700)
-   Fix: [Cannot read property 'includes' of undefined](https://github.com/BetterThanTomorrow/calva/issues/753)

## [2.0.120] - 2020-08-17

-   Fix: [Interrupting evaluations produces extra output and no prompt](https://github.com/BetterThanTomorrow/calva/issues/738)
-   Add REPL history to new output/REPL window
-   Fix: [Calva's ESC keybinding overrides VS Code's (useful) default](https://github.com/BetterThanTomorrow/calva/issues/740)

## [2.0.119] - 2020-08-07

-   Really fix: [Accessing recent results (*1, *2, \*3) does not work](https://github.com/BetterThanTomorrow/calva/issues/724)

## [2.0.118] - 2020-08-06

-   [Remove old REPL Window](https://github.com/BetterThanTomorrow/calva/issues/711)

## [2.0.117] - 2020-08-05

-   Fix: [Paste is broken in 2.0.116](https://github.com/BetterThanTomorrow/calva/issues/730)

## [2.0.116] - 2020-08-05

-   Fix: [Format-on-paste should not operate inside string literals](https://github.com/BetterThanTomorrow/calva/issues/720)
-   Fix: [Accessing recent results (*1, *2, \*3) does not work](https://github.com/BetterThanTomorrow/calva/issues/724)

## [2.0.115] - 2020-08-02

-   [Add hover to display results for eval as window into output file](https://github.com/BetterThanTomorrow/calva/issues/693)

## [2.0.114] - 2020-08-02

-   Fix: [Stop popping up output window when load file has errors](https://github.com/BetterThanTomorrow/calva/issues/717)

## [2.0.113] - 2020-08-1

-   [Add vscode command for to eval code given as args](https://github.com/BetterThanTomorrow/calva/issues/690)
-   [Move custom REPL snippets to new output/repl window](https://github.com/BetterThanTomorrow/calva/issues/713)
-   Fix: [Continuously evaluating in infinite loop](https://github.com/BetterThanTomorrow/calva/issues/712)

## [2.0.112] - 2020-07-30

-   Fix: [Don't open output window until connect starts](https://github.com/BetterThanTomorrow/calva/issues/707)

## [2.0.111] - 2020-07-29

-   [Handling ansi code by stripping it](https://github.com/BetterThanTomorrow/calva/issues/696)
-   Fix: [Output window sometimes getting out of synch, needing overwrite](https://github.com/BetterThanTomorrow/calva/issues/699)
-   Fix: [The _Calva says_ panel + output window opening at startup gets a bit too much](https://github.com/BetterThanTomorrow/calva/issues/702)
-   Fix: [Repl connection fails if afterCLJJackInCode errors](https://github.com/BetterThanTomorrow/calva/issues/703)

## [2.0.110] - 2020-07-28

-   [Fix Connect Fails on Windows](https://github.com/BetterThanTomorrow/calva/issues/694)

## [2.0.109] - 2020-07-27

-   [New output/REPL window introduced](https://github.com/BetterThanTomorrow/calva/issues/681)

## [2.0.108] - 2020-07-24

-   Fix [Jack-in error when choosing Clojure CLI + shadow-cljs project type](https://github.com/BetterThanTomorrow/calva/issues/675)
-   Fix [Cannot use default connect sequences when custom connect sequences added](https://github.com/BetterThanTomorrow/calva/issues/685)
-   Add analytics to debugger

## [2.0.107] - 2020-06-16

-   Fix [Flicker matching brackets as code is typed](https://github.com/BetterThanTomorrow/calva/issues/673)

## [2.0.106] - 2020-06-16

-   Fix [Crash - Lexing fails on comment w/ a 20+ hashes](https://github.com/BetterThanTomorrow/calva/issues/667)

## [2.0.105] - 2020-06-15

-   Fix [Debug decorations are breaking after stepping through code during debug session](https://github.com/BetterThanTomorrow/calva/issues/669)

## [2.0.104] - 2020-06-14

-   Fix [File lexing fails on junk characters inside strings](https://github.com/BetterThanTomorrow/calva/issues/659)
-   [Use Pseudo-terminal instead of Task for Jack-in](https://github.com/BetterThanTomorrow/calva/pull/654)

## [2.0.103] - 2020-06-05

-   Fix [Stream output messages to Calva Says as they're received](https://github.com/BetterThanTomorrow/calva/issues/638)
-   Fix [highlighting of var quote before open token](https://github.com/BetterThanTomorrow/calva/issues/663)

## [2.0.102] - 2020-06-04

-   Fix [Format Document sometimes causes Calva to stop working](https://github.com/BetterThanTomorrow/calva/issues/651)
-   Fix [repl hanging after disconnecting debugger while repl window focused](https://github.com/BetterThanTomorrow/calva/issues/647)
-   [Use a pseudo terminal for Jack-in - and stop (ab)using the Tasks system for this](https://github.com/BetterThanTomorrow/calva/pull/654)

## [2.0.101] - 2020-05-11

-   [Paredit slurp outer form if current form is nested](https://github.com/BetterThanTomorrow/calva/issues/554)

## [2.0.100] - 2020-05-11

-   Fix [clj-kondo exceptions thrown by debugger decorations code](https://github.com/BetterThanTomorrow/calva/issues/642)
-   Move [warning for clj-kondo not found on classpath](https://github.com/BetterThanTomorrow/calva/issues/639) to Calva says output channel instead of window warning

## [2.0.99] - 2020-05-10

-   Fix [Formatting top-level form stopped working](https://github.com/BetterThanTomorrow/calva/issues/640)

## [2.0.98] - 2020-05-04

-   Fix [Problems Editing a Bare file (instead of directory)](https://github.com/BetterThanTomorrow/calva/issues/622)

## [2.0.97] - 2020-05-02

-   Fix: [The New Indent engine doesn't follow block rules in ns :require #633](https://github.com/BetterThanTomorrow/calva/issues/633)
-   Make the new indent engine the default
-   Remove dependency on `paredit.js` from `calva-lib`

## [2.0.96] - 2020-04-29

-   [Fix colors in suggestion popup (REPL window)](https://github.com/BetterThanTomorrow/calva/issues/623)
-   Add "Instrument Top Level Form for Debugging" command and decorations for instrumented functions
-   [Remove duplicate paredit.selectOpenList command in package.json](https://github.com/BetterThanTomorrow/calva/issues/629)

## [2.0.95] - 2020-04-25

-   [Separate setting for highlighting current indent guide](https://github.com/BetterThanTomorrow/calva/issues/625)
-   [Fix: Problems with v2.0.94 rendering performance ](https://github.com/BetterThanTomorrow/calva/issues/626)

## [2.0.94] - 2020-04-24

-   [Rainbow indent guides](https://github.com/BetterThanTomorrow/calva/issues/620)

## [2.0.93] - 2020-04-21

-   [Unclutter editor context menu when not in clojure files](https://github.com/BetterThanTomorrow/calva/issues/615)

## [2.0.92] - 2020-04-15

-   [Changed all documentation links from https://calva.readthedocs.io/ to https://calva.io/](https://github.com/BetterThanTomorrow/calva/issues/604)
-   Add step over, step into, and step out debugger features
-   Add annotations for debugging to show debug values as the cursor moves to each breakpoint
-   Fix debugger disconnect to show quit value instead of cider-nrepl exception
-   Use visible editor if one exists with code being debugged, instead of opening a new one

## [2.0.91] - 2020-04-07

-   [Add debugger](https://github.com/BetterThanTomorrow/calva/issues/469)

## [2.0.90] - 2020-04-06

-   nREPL `eval` should always send along the `ns` parameter

## [2.0.89] - 2020-03-29

-   [Add support for connecting to generic project types](https://github.com/BetterThanTomorrow/calva/issues/595)

## [2.0.88] - 2020-03-22

-   [Change all references to `#calva-dev` so that they now point to the `#calva` Slack channel](https://clojurians.slack.com/messages/calva/)

## [2.0.87] - 2020-03-21

-   [Fix: Two CLJ REPL Windows open on connect when `afterCLJReplJackInCode`is used](https://github.com/BetterThanTomorrow/calva/issues/593)
-   [Add info to docs about how to get around `command not found` Jack-in problems](https://github.com/BetterThanTomorrow/calva/issues/591)

## [2.0.86] - 2020-03-19

-   [Fix: REPL Window Paredit does not close strings properly](https://github.com/BetterThanTomorrow/calva/issues/587)

## [2.0.85] - 2020-03-15

-   Fix: Make lein-shadow project type use lein injections

## [2.0.84] - 2020-03-15

-   [Support projects using lein-shadow](https://github.com/BetterThanTomorrow/calva/issues/585)
-   [Add documentation for how to use Calva with Luminus](https://calva.io/luminus/)

## [2.0.83] - 2020-03-13

-   When format config fails to parse, fall back on defaults rather than crash
-   [Fix: Var quoted symbols are treated as reader tags](https://github.com/BetterThanTomorrow/calva/issues/584)

## [2.0.82] - 2020-03-11

-   Fix bug with bad formatting defaults when no config file

## [2.0.81] - 2020-03-11

-   [Fix: Structural editing is a bit broken when reader tags are involved](https://github.com/BetterThanTomorrow/calva/issues/581)
-   [Add cljfmt indent rules](https://github.com/BetterThanTomorrow/calva/issues/80)

## [2.0.80] - 2020-03-07

-   Fix so that Paredit treats symbols containing the quote character correctly.
-   [Fix: Parameter hints popup should be off by default](https://github.com/BetterThanTomorrow/calva/issues/574)
-   [Fix: `nil` followed by comma not highlighted correctly](https://github.com/BetterThanTomorrow/calva/issues/577)
-   [Fix: The syntax highlightning fails with symbols named truesomething/falsesomething](https://github.com/BetterThanTomorrow/calva/issues/578)
-   Fix so that Paredit does not consider `^` to be part of a symbol name.

## [2.0.79] - 2020-03-01

-   Use scope `variable.other.constant` for keywords, making them highlight nicely
-   [Highlight/parsing/etc: Data reader tags are part of the tagged form](https://github.com/BetterThanTomorrow/calva/issues/570)

## [2.0.78] - 2020-02-28

-   [Improve structural navigation through unbalanced brackets](https://github.com/BetterThanTomorrow/calva/issues/524)
-   [Fix lexer going into some weird state after lexing certain patterns](https://github.com/BetterThanTomorrow/calva/issues/566)

## [2.0.77] - 2020-02-23

-   [Make rainbow parens and highlight use the same lexer as Paredit](https://github.com/BetterThanTomorrow/calva/issues/561)
-   [Fix: Some character literals throws paredit out of whack](https://github.com/BetterThanTomorrow/calva/issues/563)
-   [Fix: Initial expand selection sometimes fails](https://github.com/BetterThanTomorrow/calva/issues/549)
-   [Change line comment characters to ;;](https://github.com/BetterThanTomorrow/calva/issues/564)
-   [Use editor namespace for custom REPL commands w/o `ns` specified](https://github.com/BetterThanTomorrow/calva/issues/558)
-   [Add support for comment continuation](https://github.com/BetterThanTomorrow/calva/issues/536)

## [2.0.76] - 2020-02-12

-   [Fix Calva locking up when opening files with very long lines](https://github.com/BetterThanTomorrow/calva/issues/556)

## [2.0.75] - 2020-02-01

-   [Support cljs-suitable JavaScript completion](https://github.com/BetterThanTomorrow/calva/issues/552)
-   [Fix Printing to Calva REPL prints <repl#7> before each print out](https://github.com/BetterThanTomorrow/calva/issues/548)

## [2.0.74] - 2020-01-12

-   [Fix Windows documentation for Evaluate current form](https://github.com/BetterThanTomorrow/calva/issues/533)
-   [Fix repl-window history issue](https://github.com/BetterThanTomorrow/calva/issues/491)
-   [Fix documentation for Calva jack-in with REBL and Leiningen](https://github.com/BetterThanTomorrow/calva/issues/542)

## [2.0.73] - 2019-12-25

-   [Add Paredit drag up/down commands](https://github.com/BetterThanTomorrow/calva/issues/500)
-   [Add Paredit drag forward up/backward down commands](https://github.com/BetterThanTomorrow/calva/issues/500)

## [2.0.72] - 2019-12-13

-   [Deselect text after surrounding with parens/braces/etc](https://github.com/BetterThanTomorrow/calva/issues/511)
-   Fix: [Strict mode backspace/delete not deleting unbalanced brackets](https://github.com/BetterThanTomorrow/calva/issues/501)

## [2.0.71] - 2019-12-13

-   Fix: [Autocompletion in REPL window broken](https://github.com/BetterThanTomorrow/calva/issues/519)

## [2.0.70] - 2019-12-12

-   Fix: [REPL Window not accepting keys like cursor, return, etcetera](https://github.com/BetterThanTomorrow/calva/issues/516)

## [2.0.69] - 2019-12-12

-   Fix: [Prepare for Fix of Webview editor font size bug](https://github.com/microsoft/vscode/commit/7e2d7965e5d5728c53996f0024be9b0681369b2a)
-   Fix: [REPL window font broken](https://github.com/BetterThanTomorrow/calva/issues/515)

## [2.0.68] - 2019-12-11

-   Fix: [(read-line) is being called twice from the REPL Window](https://github.com/BetterThanTomorrow/calva/issues/509)
-   Fix: [Font size if visibly bigger in the REPL window](https://github.com/BetterThanTomorrow/calva/issues/152)

## [2.0.67] - 2019-12-10

-   [Use markdown to format doc strings in hover](https://github.com/BetterThanTomorrow/calva/pull/503)
-   [Add setting to enable doc strings in parameter hints](https://github.com/BetterThanTomorrow/calva/pull/503)
-   Fix: [Select Backward \* commands won't grow selection in REPL window](https://github.com/BetterThanTomorrow/calva/issues/498)
-   Fix: [Paredit select forward/backward add to the selection stack even when they don't select anything](https://github.com/BetterThanTomorrow/calva/issues/506)
-   Fix: Calva disables cursor movement in non-clojure files when switching from REPL window to, say, a `.json` file.

## [2.0.66] - 2019-12-02

-   Fix: [Cursor moves forward after undoing wraparound commands in REPL window](https://github.com/BetterThanTomorrow/calva/issues/499)
-   Fix: Wrong keybinding for Toggle Paredit Mode, now is `ctrl+alt+p ctrl+alt+m`, as it should be
-   Fix: [Force Delete Forward not working in REPL window in strict mode](https://github.com/BetterThanTomorrow/calva/issues/496)

## [2.0.65] - 2019-12-02

-   [Make all Paredit selection commands shrinkable](https://www.reddit.com/r/Clojure/comments/e3zni2/a_paredit_visual_guide_calvas_paredit_docs/f9e7ujq/)
-   Fix: [Raise Sexp/Form needs updated doc and shortcut keys](https://github.com/BetterThanTomorrow/calva/issues/495)

## [2.0.64] - 2019-12-01

-   [Add Paredit commands **Push Form Left/right**](https://www.reddit.com/r/Clojure/comments/e3zni2/a_paredit_visual_guide_calvas_paredit_docs/f95v24w/)
-   [Add Paredit command **Rewrap**](https://clojureverse.org/t/calva-paredit-just-got-majorly-better/5155/3)

## [2.0.63] - 2019-11-30

-   Improve performance of editing Paredit commands
-   Add command **Wrap Around ""**

## [2.0.62] - 2019-11-30

-   Fix: [Tokenization errors with quotes, derefs, etcetera](https://github.com/BetterThanTomorrow/calva/issues/467)
-   Fix: [Glitch in current form highlight in the REPL window when cursor is to the right of a form](https://github.com/BetterThanTomorrow/calva/issues/472)
-   Now using the same Paredit implementation for the editor as for the REPL Window.
    -   A much more complete set of Paredit commands, and [all documented](https://calva.io/paredit/), in beautiful GIF animations.
    -   List based Paredit commands work on strings as well. (Limited by that strings don't have sub lists/strings).
    -   Lots of fixes for Paredit commands.
-   Fix: [Paredit not activated until focused moved from and back to the editor again](https://github.com/BetterThanTomorrow/calva/issues/454)
-   Improving: [paredit `paredit-kill`](https://github.com/BetterThanTomorrow/calva/issues/380)
-   Fix: [paredit `backspace` in strict mode](https://github.com/BetterThanTomorrow/calva/issues/379)
-   Fix: [REPL window use it own set of paredit hotkeys and these are not configurable](https://github.com/BetterThanTomorrow/calva/issues/260)
-   Add default keyboard shortcut maps for the REPL prompt: multi-line or single-line.
-   Improvements for Commands using the **Current form** and **Current top level form**:
    -   Fix: [Form selection fails on things like '(1)](https://github.com/BetterThanTomorrow/calva/issues/418)
    -   Less precision needed for the right form to be selected.
    -   All commands for this use the same implementation (so, you can use e.g. **Select Current Form** to know what **Evaluate Current Form** will evaluate).
-   Fix: ["Load current Namespace in REPL Window" command not working](https://github.com/BetterThanTomorrow/calva/issues/477)
-   Theme compatible status bar indicators for pprint and paredit

## [2.0.61] - 2019-11-15

-   Fix: [paredit.deleteBackward sets cursor position wrong when deleting a line. ](https://github.com/BetterThanTomorrow/calva/issues/458)
-   Fix: [Calva Highlight sometimes incorrectly recognizes form as a `comment` form](https://github.com/BetterThanTomorrow/calva/issues/403)
-   Fix: [Expand selection fails at the start and end of the input of the REPL window](https://github.com/BetterThanTomorrow/calva/issues/417)
-   [Add test message to test runner](https://github.com/BetterThanTomorrow/calva/issues/425)
-   [Remove some paredit inconsistencies](https://github.com/BetterThanTomorrow/calva/issues/170)
-   Fix: [Lexing regex literal tokenization](https://github.com/BetterThanTomorrow/calva/issues/463)

## [2.0.60] - 2019-11-11

-   Re-enable default stylings for nREPL status bar items.
-   Make `pprint` the default Pretty Printer.

## [2.0.59] - 2019-11-10

-   [Enable information providers in jar files e.g. opened with the "Go to Definition" command](https://github.com/BetterThanTomorrow/calva/pull/455)
-   [Make Pretty Printing more Configurable](https://github.com/BetterThanTomorrow/calva/pull/436)

## [2.0.58] - 2019-11-07

-   [Incorrect red highlights around brackets/paren in specific case](https://github.com/BetterThanTomorrow/calva/issues/410)
-   ["Require REPL Utilities" command is broken](https://github.com/BetterThanTomorrow/calva/issues/451)
-   [Fix hover definition for symbols derefed with `@` and quoted symbols](https://github.com/BetterThanTomorrow/calva/issues/106)
-   [Improve signature help-while-typing hover, with active arg markup](https://github.com/BetterThanTomorrow/calva/pull/450)

## [2.0.57] - 2019-11-03

-   [Provide argument list help as you type the function's arguments](https://github.com/BetterThanTomorrow/calva/issues/361)
-   [Support special forms in editor hover/completion](https://github.com/BetterThanTomorrow/calva/issues/441)

## [2.0.56] - 2019-11-02

-   Add setting for wether to open REPL Window on connect or not
-   [Re-open REPL windows where they were last closed](https://github.com/BetterThanTomorrow/calva/issues/300)
-   Lexer performance considerably improved. Fixes [this](https://github.com/BetterThanTomorrow/calva/issues/228) and [this](https://github.com/BetterThanTomorrow/calva/issues/128))
-   [REPL colours and logo a bit toned down](https://github.com/BetterThanTomorrow/calva/issues/303)
-   Removed `useWSL`configuration option because the the use of Calva is fully supported through the [Remote - WSL](https://marketplace.visualstudio.com/items?itemName=ms-vscode-remote.remote-wsl) extension.

## [2.0.55] - 2019-10-27

-   [Add commands for interrupting the current evaluation as well as all running evaluations](https://github.com/BetterThanTomorrow/calva/issues/237)
-   [Calva asks for user input when `stdin` needs it (e.g. `read-line`)](https://github.com/BetterThanTomorrow/calva/issues/377)
-   Command for clearing the REPL history reworked and now also ”restarts” the REPL window.
-   Commands are now added to REPL window history only if they are not identical to the previous command on the history stack.
-   [Fix floating promises in evaluation module](https://github.com/BetterThanTomorrow/calva/issues/411)
-   REPL Window Evaluation errors now initially hide the stack trace. The user can show it with a click.

## [2.0.54] - 2019-10-25

-   [Stop linting, start bundling clj-kondo](https://github.com/BetterThanTomorrow/calva/issues/423)

## [2.0.53] - 2019-10-24

-   [Fix hang when user input is requested](https://github.com/BetterThanTomorrow/calva/issues/377)
-   Upgrade to `cider-nrepl 0.22.4`

## [2.0.52] - 2019-10-19

-   [Add info box for VIM Extension users](https://github.com/BetterThanTomorrow/calva/issues/396)
-   [Fix undefined namespace when starting a shadow-cljs cljs REPL Window ](https://github.com/BetterThanTomorrow/calva/issues/115)
-   [Make opening the REPL window on connect async](https://github.com/BetterThanTomorrow/calva/issues/399)
-   [Fix shadow-cljs menuSelections for Custom Connect Sequences](https://github.com/BetterThanTomorrow/calva/issues/404)

## [2.0.51] - 2019-10-15

-   [Toggle the "Use WSL" setting requires extension restart to effect definition provider](https://github.com/BetterThanTomorrow/calva/issues/397)
-   [Go to Definition and Peek Definition not working on Windows 10 when using WSL](https://github.com/BetterThanTomorrow/calva/issues/132)
-   [Highlight extension settings are uninitialized if no closure editor active on activation ](https://github.com/BetterThanTomorrow/calva/issues/401)
-   [Overly aggressive paredit in REPL window](https://github.com/BetterThanTomorrow/calva/issues/255)
-   [REPL window use it own set of paredit hotkeys and these are not configurable](https://github.com/BetterThanTomorrow/calva/issues/260)
-   [Completion in REPL window should work like in the editor](https://github.com/BetterThanTomorrow/calva/issues/394)

## [2.0.50] - 2019-10-15

-   Move user documentation from the wiki to: https://calva.readthedocs.io/

## [2.0.49] - 2019-10-11

-   [Fix bugs in comment form selection](https://github.com/BetterThanTomorrow/calva/issues/374)
-   [Use of undeclared var in REPL window resets the namespace](https://github.com/BetterThanTomorrow/calva/issues/257)
-   [Remove warning that extensions use the `vscode-resource:` scheme directly](https://github.com/BetterThanTomorrow/calva/issues/391)

## [2.0.48] - 2019-10-11

-   [Support Jack-in without file open for single-rooted workspace](https://github.com/BetterThanTomorrow/calva/issues/366)
-   [Show argument list of fn](https://github.com/BetterThanTomorrow/calva/issues/238)
-   [Make code more robust in case Jack-in task fails](https://github.com/BetterThanTomorrow/calva/issues/367)
-   [Fix dimming out of stacked ignored forms](https://github.com/BetterThanTomorrow/calva/issues/385)
-   [The extension should specify the default schemes for document selectors](https://github.com/BetterThanTomorrow/calva/issues/368)

## [2.0.46] - 2019-10-08

-   [Connect warnings and errors as popups](https://github.com/BetterThanTomorrow/calva/issues/356)
-   [Don't remove default indents when Calva is not the auto-formatter](https://github.com/BetterThanTomorrow/calva/pull/383)

## [2.0.44] - 2019-10-05

-   [Support for custom project/workflow commands](https://github.com/BetterThanTomorrow/calva/issues/281)

## [2.0.43] - 2019-10-03

-   [Insourcing @tonsky's Clojure Warrior, now named Calva Highlight](https://github.com/BetterThanTomorrow/calva/pull/362)
-   [Update status bar when configuration changed](https://github.com/BetterThanTomorrow/calva/issues/358)

## [2.0.42] - 2019-09-29

-   [Adding selected calva commands to the editors context menu](https://github.com/BetterThanTomorrow/calva/issues/338)
-   [Fix bug with painting all existing result decoration with the same status](https://github.com/BetterThanTomorrow/calva/issues/353)
-   [Fix bug with reporting errors using off-by-one line and column numbers](https://github.com/BetterThanTomorrow/calva/issues/354)

## [2.0.41] - 2019-09-28

-   [Add pretty print mode](https://github.com/BetterThanTomorrow/calva/issues/327)
-   [Add command for evaluating top level form as comment](https://github.com/BetterThanTomorrow/calva/issues/349)
-   [Stop writing results from **Evaluate to Comment** to output pane](https://github.com/BetterThanTomorrow/calva/issues/347)

## [2.0.40] - 2019-09-25

-   [Add command for connecting to a non-project REPL](https://github.com/BetterThanTomorrow/calva/issues/328)
-   [Add hover to inline result display, containing the full results](https://github.com/BetterThanTomorrow/calva/pull/336)
-   [Better inline evaluation error reports with file context](https://github.com/BetterThanTomorrow/calva/issues/329)
-   [Enhancement REPL window handling / nREPL menu button](https://github.com/BetterThanTomorrow/calva/issues/337)
-   [Print async output, and a setting for where it should go](https://github.com/BetterThanTomorrow/calva/issues/218)
-   [Fix REPL window prompt does not always reflect current ns](https://github.com/BetterThanTomorrow/calva/issues/280)
-   [Escape HTML in stdout and stderr in REPL window](https://github.com/BetterThanTomorrow/calva/issues/321)
-   [Add content security policy to webview and remove image load error](https://github.com/BetterThanTomorrow/calva/issues/341)

## [2.0.39] - 2019-09-20

-   [Revert disconnecting and jacking out on closing of REPL window](https://github.com/BetterThanTomorrow/calva/issues/326)

## [2.0.38] - 2019-09-14

-   [Close java processes when closing or reloading VS Code. (Windows)](https://github.com/BetterThanTomorrow/calva/issues/305)

## [2.0.37] - 2019-09-14

-   [Support connecting to Leiningen and CLI project using shadow-cljs watcher](https://github.com/BetterThanTomorrow/calva/issues/314)
-   Fix [Figwheel Main deps added to non-cljs projects](https://github.com/BetterThanTomorrow/calva/issues/317)

## [2.0.36] - 2019-09-12

-   Fix [REPL Window namespace being reset to user](https://github.com/BetterThanTomorrow/calva/issues/302)
-   Update nrepl-version to 0.22.1

## [2.0.35] - 2019-09-10

-   [Customizing the REPL connect sequence](https://github.com/BetterThanTomorrow/calva/issues/282)
-   [Support for launching with user aliases/profiles](https://github.com/BetterThanTomorrow/calva/issues/288)

## [2.0.34] - 2019-09-04

-   More accurate code completion lookups.
-   [Keep focus in editor when evaluating to the REPL Window](https://github.com/BetterThanTomorrow/calva/issues/229).

## [2.0.33] - 2019-08-17

-   Support for starting leiningen and clj projects with aliases.

## [2.0.31] - 2019-08-13

-   Support Jack-in and Connect in multi-project workspaces.
-   Fix bug with snippet field navigation not working.

## [2.0.30] - 2019-08-04

-   nREPL status bar indicator can now be styled

## [2.0.29] - 2019-08-04

-   Fix jack-in command quoting for `zsh`.

## [2.0.28] - 2019-08-01

-   Jack in quoting fixes, mainly for Windows with `clojure/clj`.
-   Fix formatting bug when forms not separated by whitespace.

## [2.0.25] - 2019-07-12

-   Add command for running test under cursor (at point in CIDER lingo).

## [2.0.24] - 2019-07-12

-   Add ParEdit `forwardUpSexp`.

## [2.0.20] - 2019-06-20

-   Improve custom CLJS REPL.

## [1.3.x -> 2.0.20] - -> 06.2019

... huge gap in the Changelog. Sorry about that, but now we have decided to pick up maintaining this log again.

## [1.3.0] - 2018-04-16

-   Add support for [shadow-cljs](http://shadow-cljs.org). Please contact me with any information on how this is working for you out there.

## [1.2.14] - 2018-04-06

-   Change all keyboard shortcuts to use prefix `ctrl+alt+v`, due to old prefix not working on some alternate keyboard layouts. See [Issue #9](https://github.com/PEZ/clojure4vscode/issues/9).

## [1.2.12] - 2018-04-06

-   Add command for re-running previously failing tests (`ctrl+alt+v ctrl+t`).

## [1.2.10] - 2018-04-03

-   Add command for toggling automatic adjustment of indentation for new lines (`ctrl+alt+v tab`)

## [1.2.8] - 2018-04-02

-   Auto adjust indent more close to this Clojure Style Guide: https://github.com/bbatsov/clojure-style-guide

## [1.2.1] - 2018-03-28

-   Select current (auto-detected) form

## [1.2.0] - 2018-03-28

-   Terminal REPLs
    -   Integrates REPL sessions from the Terminal tab and lets you do stuff like load current namespace ad evaluate code from the editor in the REPL.
-   Connection and reconnection stabilization
    -   Connecting the editor REPLs was a bit unstable. Now more stable (but there are still some quirks).

## [1.1.20] - 2018-03-25

-   Auto detection of forms to evaluate now considers reader macro characters prepending the forms. E.g. before if you tried to evaluate say `#{:a :b :c}` with the cursor placed directly adjacent to the starting or ending curly braces only `{:a :b :c}` would be auto detected and evaluated.
-   Highlighting of auto detected forms being evaluated.
-   Rendering evaluation errors in the editor the same way as successful (but in red to quickly indicate that the evaluation errored).

![Evaluation demo](/assets/howto/evaluate.gif)

## [1.1.15] - 2018-03-20

-   Evaluates vectors and maps with the same ”smart” selection as for lists.

## [1.1.11] - 2018-03-20

-   Add inline annotations for interactive code evaluation results.

## [1.1.9] - 2018-03-18

-   Add toggle for switching which repl connection is used for `cljc` files, `clj` or `cljs`.

![CLJC repl switching](/assets/howto/cljc-clj-cljs.gif)

-   `clj` repl connected to all file types, meaning you can evaluate clojure code in, say, Markdown files.

## [1,1.3] - 2018-03-17

-   User setting to evaluate namespace on save/open file (defaults to **on**)

## [1.1.1] - 2018-03-16

-   Release of v1, based on **visual:clojure** v2.0, adding:
    -   Running tests through the REPL connection, and mark them in the Problems tab
        -   Run namespace tests: `ctrl+alt+v t`
        -   Run all tests: `ctrl+alt+v a`
    -   Evaluate code and replace it in the editor, inline: `ctrl+alt+v e`
    -   Error message when evaluation fails
    -   Pretty printing evaluation results: `ctrl+alt+v p`
    -   Support for `cljc` files (this was supposed to be supported by the original extension, but bug)<|MERGE_RESOLUTION|>--- conflicted
+++ resolved
@@ -3,13 +3,10 @@
 Changes to Calva.
 
 ## [Unreleased]
-
-<<<<<<< HEAD
 - Fix: [Results doc gets in a bad state and does not update](https://github.com/BetterThanTomorrow/calva/issues/1509)
-=======
+
 ## [2.0.260] - 2022-03-27
 - Fix: [Rainbow parentheses sometimes not activating](https://github.com/BetterThanTomorrow/calva/issues/1616)
->>>>>>> 3477d005
 
 ## [2.0.259] - 2022-03-26
 - [Add setting for enabling LiveShare support](https://github.com/BetterThanTomorrow/calva/issues/1629)
