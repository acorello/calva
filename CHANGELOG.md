--- conflicted
+++ resolved
@@ -3,10 +3,8 @@
 Changes to Calva.
 
 ## [Unreleased]
-<<<<<<< HEAD
+- [Give the user some help to choose the right deps.edn jack-in alias when there are aliases with :main-opts](https://github.com/BetterThanTomorrow/calva/issues/1140)
 - [Makes it possible to add a jackInEnv per replConnectSequences](https://github.com/BetterThanTomorrow/calva/issues/1124)
-=======
-- [Give the user some help to choose the right deps.edn jack-in alias when there are aliases with :main-opts](https://github.com/BetterThanTomorrow/calva/issues/1140)
 
 ## [2.0.192] - 2021-04-21
 - Fix: [Evaluating top level form sometimes does nothing](https://github.com/BetterThanTomorrow/calva/issues/1136)
@@ -26,7 +24,6 @@
 - [Use `shift+tab` for the ”Infer parens from indentation” command](https://github.com/BetterThanTomorrow/calva/issues/1126)
 - Fix: [Inline evaluation results can show up in the wrong editor](https://github.com/BetterThanTomorrow/calva/issues/1120)
 - [Bring back results in hovers](https://github.com/BetterThanTomorrow/calva/issues/736)
->>>>>>> 3fb8219d
 
 ## [2.0.188] - 2021-04-16
 - Fix: [Getting Started REPL failing on Windows when username has spaces (on some machines)](https://github.com/BetterThanTomorrow/calva/issues/1085)
