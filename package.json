--- conflicted
+++ resolved
@@ -3,11 +3,7 @@
     "displayName": "Calva: Clojure & Clojurescript Interactive Programming",
     "description": "Integrated REPL, formatter, Paredit, and more. Powered by nREPL.",
     "icon": "assets/calva.png",
-<<<<<<< HEAD
-    "version": "2.0.35",
-=======
     "version": "2.0.36",
->>>>>>> 2f693671
     "publisher": "betterthantomorrow",
     "author": {
         "name": "Better Than Tomorrow",
