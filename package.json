--- conflicted
+++ resolved
@@ -209,7 +209,6 @@
                         "default": true,
                         "description": "Should Calva open the Figwheel app for you when Figwheel has been started?"
                     },
-<<<<<<< HEAD
                     "calva.replConnectSequences": {
                         "type": "array",
                         "description": "For when your project needs a custom REPL connect sequence.",
@@ -311,7 +310,8 @@
                                     ]
                                 }
                             }
-=======
+                        }
+                    },
                     "calva.myLeinProfiles": {
                         "type": "array",
                         "description": "At Jack in, any profiles listed here will be added to the profiles found in the `project.clj` file.",
@@ -324,7 +324,6 @@
                         "description": "At Jack in, any aliases listed here will be added to the aliases found in the projects's `deps.edn` file.",
                         "items": {
                             "type": "string"
->>>>>>> f13939b6
                         }
                     }
                 }
