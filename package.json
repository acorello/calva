--- conflicted
+++ resolved
@@ -1492,11 +1492,8 @@
         "vscode-extension-telemetry": "0.0.15"
     },
     "devDependencies": {
-<<<<<<< HEAD
         "@types/glob": "^7.1.1",
         "@types/mocha": "^5.2.6",
-=======
->>>>>>> aac0f8ee
         "@types/vscode": "^1.30.0",
         "concurrently": "^4.1.0",
         "cson-parser": "^4.0.1",
@@ -1524,13 +1521,8 @@
         "tslint": "^5.17.0",
         "typescript": "^3.5.1",
         "url-loader": "^1.1.2",
-<<<<<<< HEAD
-        "vsce": "^1.66.0",
-        "vscode": "^1.1.34",
+        "vsce": "^1.67.1",
         "vscode-test": "^1.0.0",
-=======
-        "vsce": "^1.67.1",
->>>>>>> aac0f8ee
         "webpack": "^4.33.0",
         "webpack-cli": "^3.3.5"
     }
