{
    "name": "clojure4vscode",
    "displayName": "Calva: Clojure & Clojurescript Interactive Programming",
    "description": "Integrated REPL, inline eval and more. Powered by Cider & nRepl.",
    "icon": "assets/calva.png",
<<<<<<< HEAD
    "version": "2.0.0-SNAPSHOT",
=======
    "version": "1.3.65",
>>>>>>> 8feba22e
    "publisher": "cospaia",
    "author": {
        "name": "Bettar Than Tomorrow",
        "email": "pez@pezius.com"
    },
    "repository": {
        "type": "git",
        "url": "https://github.com/BetterThanTomorrow/calva.git"
    },
    "license": "MIT",
    "engines": {
        "vscode": "^1.30.0"
    },
    "categories": [
        "Programming Languages",
        "Formatters",
        "Linters",
        "Other"
    ],
    "keywords": [
        "Clojure",
        "CLojureScript",
        "Cider",
        "REPL",
        "Formatting",
        "Pretty",
        "EDN",
        "interactive programming"
    ],
    "galleryBanner": {
        "color": "#344D81",
        "theme": "dark"
    },
    "badges": [
        {
            "url": "https://img.shields.io/badge/clojurians--zulip-calva-brightgreen.svg?logo=zulip",
            "href": "https://clojurians.zulipchat.com/#narrow/stream/calva",
            "description": "Let's talk in the #calva stream of Clojurians Zulip"
        },
        {
            "url": "https://img.shields.io/badge/clojurians-calva--dev-blue.svg?logo=slack",
            "href": "https://clojurians.slack.com/messages/calva-dev/",
            "description": "Let's talk in the #calva-dev channel at the Clojurians Slack"
        }
    ],
    "activationEvents": [
        "onLanguage:clojure",
        "onCommand:calva.jackIn",
        "onCommand:calva.connect",
        "onCommand:calva.openCljReplWindow",
        "onCommand:calva.openCljsReplWindow",
        "onCommand:paredit.forwardSexp",
        "onCommand:paredit.backwardSexp",
        "onCommand:paredit.forwardDownSexp",
        "onCommand:paredit.backwardUpSexp",
        "onCommand:paredit.sexpRangeExpansion",
        "onCommand:paredit.sexpRangeContracrion",
        "onCommand:paredit.closeList",
        "onCommand:paredit.rangeForDefun",
        "onCommand:paredit.slurpSexpForward",
        "onCommand:paredit.slurpSexpBackward",
        "onCommand:paredit.barfSexpForward",
        "onCommand:paredit.barfSexpBackward",
        "onCommand:paredit.spliceSexp",
        "onCommand:paredit.splitSexp",
        "onCommand:paredit.killSexpForward",
        "onCommand:paredit.killSexpBackward",
        "onCommand:paredit.spliceSexpKillForward",
        "onCommand:paredit.spliceSexpKillBackward",
        "onCommand:paredit.deleteForward",
        "onCommand:paredit.deleteBackward",
        "onCommand:paredit.wrapAroundParens",
        "onCommand:paredit.wrapAroundSquare",
        "onCommand:paredit.wrapAroundCurly",
        "onCommand:paredit.indentRange",
        "onCommand:paredit.transpose"
    ],
    "main": "./out/extension",
    "contributes": {
        "grammars": [
            {
                "language": "clojure",
                "scopeName": "source.clojure",
                "path": "./clojure.tmLanguage.json"
            }
        ],
        "debuggers": [
            {
                "type": "clojure",
                "enableBreakpointsFor": {
                    "languageIds": [
                        "clojure"
                    ]
                }
            }
        ],
<<<<<<< HEAD
        "configurationDefaults": {
            "[clojure]": {
                "editor.wordSeparators": "\t ()\"':,;~@#$%^&{}[]`",
                "editor.autoClosingBrackets": "always",
                "editor.autoClosingQuotes": "always",
                "editor.formatOnType": true,
                "editor.autoIndent": true,
                "editor.formatOnPaste": true,
                "files.trimTrailingWhitespace": false
=======
        "configuration": {
            "type": "object",
            "title": "Calva",
            "properties": {
                "clojure.format.enable": {
                    "type": "boolean",
                    "default": true,
                    "description": "Enable/disable calva-fmt as clojure formatter"
                },
                "calva.evalOnSave": {
                    "type": "boolean",
                    "default": false,
                    "description": "Run load-file when opening a new file and on file save"
                },
                "calva.lintOnSave": {
                    "type": "boolean",
                    "default": false,
                    "description": "Run joker-linting when opening a new file and on file save"
                },
                "calva.autoConnect": {
                    "type": "boolean",
                    "default": true,
                    "description": "Try to connect to nREPL on start using the .nrepl-port file"
                },
                "calva.testOnSave": {
                    "type": "boolean",
                    "default": false,
                    "description": "Run namespace tests when opening a new file and on file save"
                },
                "calva.syncReplNamespaceToCurrentFile": {
                    "type": "boolean",
                    "default": false,
                    "description": "Keeps the Terminal REPL's namespace in sync with the current file (if it has a valid clojure namespace form)"
                },
                "calva.connectREPLCommand": {
                    "type": "string",
                    "default": "lein repl :connect",
                    "description": "Shell command used by the 'Terminal REPL' to connect to the nREPL (host:port will be appended)"
                },
                "calva.startCLJSREPLCommand": {
                    "type": "string",
                    "default": "(do (require '[figwheel-sidecar.repl-api :as figwheel]) (figwheel/cljs-repl))",
                    "description": "Clojure command to start the ClojureScript REPL off of the Clojure REPL. (This setting is not used for shadow-cljs sessions)"
                },
                "calva.projectRootDirectory": {
                    "type": "string",
                    "default": ".",
                    "description": "The root directory of your Clojure project, relative to the Workspace root"
                },
                "calva.jokerPath": {
                    "type": "string",
                    "default": "joker",
                    "description": "Sets the path in which the Joker executable can be found. If useWSL has been set to true, this should be a valid WSL path."
                },
                "calva.useWSL": {
                    "type": "boolean",
                    "default": false,
                    "description": "Specifies if the nREPL and Joker are running within WSL."
                }
>>>>>>> 8feba22e
            }
        },
        "configuration": [
            {
                "type": "object",
                "title": "Calva",
                "properties": {
                    "clojure.format.enable": {
                        "type": "boolean",
                        "default": true,
                        "description": "Enable/disable calva-fmt as clojure formatter"
                    },
                    "calva.evalOnSave": {
                        "type": "boolean",
                        "default": true,
                        "description": "Run load-file when opening a new file and on file save"
                    },
                    "calva.lintOnSave": {
                        "type": "boolean",
                        "default": false,
                        "description": "Run joker-linting when opening a new file and on file save"
                    },
                    "calva.autoConnect": {
                        "type": "boolean",
                        "default": true,
                        "description": "Try to connect to nREPL on start using the .nrepl-port file"
                    },
                    "calva.testOnSave": {
                        "type": "boolean",
                        "default": true,
                        "description": "Run namespace tests when opening a new file and on file save"
                    },
                    "calva.syncReplNamespaceToCurrentFile": {
                        "type": "boolean",
                        "default": false,
                        "description": "Keeps the REPL window's namespace in sync with the current file (if it has a valid clojure namespace form)"
                    },
                    "calva.connectREPLCommand": {
                        "type": "string",
                        "default": "lein repl :connect",
                        "description": "Shell command used by the 'Terminal REPL' to connect to the nREPL (host:port will be appended)"
                    },
                    "calva.startCLJSREPLCommand": {
                        "type": "string",
                        "default": "(do (require '[figwheel-sidecar.repl-api :as figwheel]) (figwheel/cljs-repl))",
                        "description": "Clojure command to start the ClojureScript REPL off of the Clojure REPL. (This setting is not used for shadow-cljs sessions)"
                    },
                    "calva.projectRootDirectory": {
                        "type": "string",
                        "default": ".",
                        "description": "The root directory of your Clojure project, relative to the Workspace root"
                    },
                    "calva.jokerPath": {
                        "type": "string",
                        "default": "joker",
                        "description": "Sets the path in which the Joker executable can be found. If useWSL has been set to true, this should be a valid WSL path."
                    },
                    "calva.useWSL": {
                        "type": "boolean",
                        "default": false,
                        "description": "Specifies if the nREPL and Joker are running within WSL."
                    }
                }
            },
            {
                "title": "Paredit",
                "type": "object",
                "properties": {
                    "calva.paredit.defaultKeyMap": {
                        "type": "string",
                        "description": "The default keymap to use for bindings when there is no custom binding.",
                        "default": "original",
                        "enum": [
                            "original",
                            "strict",
                            "none"
                        ],
                        "scope": "window"
                    }
                }
            },
            {
                "title": "Calva-fmt",
                "type": "object",
                "properties": {
                    "calva.fmt.indentation": {
                        "type": "boolean",
                        "default": true,
                        "description": "Correct the indentation of your code?"
                    },
                    "calva.fmt.removeSurroundingWhitespace": {
                        "type": "boolean",
                        "default": true,
                        "description": "Remove whitespace surrounding inner forms? This will convert ( foo ) to (foo)."
                    },
                    "calva.fmt.removeTrailingWhitespace": {
                        "type": "boolean",
                        "default": true,
                        "description": "Remove trailing whitespace in lines? This will convert (foo) \\n to (foo)\\n."
                    },
                    "calva.fmt.insertMissingWhitespace": {
                        "type": "boolean",
                        "default": true,
                        "description": "Insert whitespace missing from between elements? This will convert (foo(bar)) to (foo (bar))."
                    },
                    "calva.fmt.removeConsecutiveBlankLines": {
                        "type": "boolean",
                        "default": false,
                        "description": "Squeeze consecutive blank lines to one?"
                    },
                    "calva.fmt.formatAsYouType": {
                        "type": "boolean",
                        "default": true,
                        "description": "Auto-adjust indentation and format as you type (only on enter, currently)?"
                    },
                    "calva.fmt.newIndentEngine": {
                        "type": "boolean",
                        "default": false,
                        "description": "Help beta test the new indent engine (it is MUCH faster than the previous one)."
                    },
                    "calva.fmt.allgnMapItems": {
                        "type": "boolean",
                        "default": false,
                        "description": "Align map items in columns? (Experimental)"
                    }
                }
            }
        ],
        "commands": [
            {
                "command": "calva.jackIn",
                "title": "Jack In",
                "category": "Calva"
            },
            {
                "command": "calva.openCljReplWindow",
                "title": "Open a Clojure REPL",
                "category": "Calva"
            },
            {
                "command": "calva.openCljsReplWindow",
                "title": "Open a ClojureScript REPL",
                "category": "Calva"
            },
            {
                "command": "calva.connect",
                "title": "Connect",
                "category": "Calva"
            },
            {
                "command": "calva.reconnect",
                "title": "Reconnect",
                "category": "Calva"
            },
            {
                "command": "calva.toggleCLJCSession",
                "title": "Toggle REPL connection used for CLJC files",
                "category": "Calva"
            },
            {
                "command": "calva.selectCurrentForm",
                "title": "Select current form",
                "category": "Calva"
            },
            {
                "command": "calva.clearInlineResults",
                "title": "Clear all inline display of evaluation results",
                "category": "Calva"
            },
            {
                "command": "calva.evaluateSelection",
                "title": "Evaluate selection or current form",
                "category": "Calva"
            },
            {
                "command": "calva.evaluateCurrentTopLevelForm",
                "title": "Evaluate current top level form",
                "category": "Calva"
            },
            {
                "command": "calva.evaluateSelectionPrettyPrint",
                "title": "Evaluate selection or current form, and pretty print",
                "category": "Calva"
            },
            {
                "command": "calva.evaluateCurrentTopLevelFormPrettyPrint",
                "title": "Evaluate current top level form, and pretty print",
                "category": "Calva"
            },
            {
                "command": "calva.evaluateSelectionReplace",
                "title": "Evaluate selection or current form, and replace it with the result",
                "category": "Calva"
            },
            {
                "command": "calva.copyLastResults",
                "title": "Copy the result of last evaluation to the clipboard",
                "category": "Calva"
            },
            {
                "command": "calva.evaluateFile",
                "title": "Evaluate current file",
                "category": "Calva"
            },
            {
                "command": "calva.lintFile",
                "title": "Lint current file",
                "category": "Calva"
            },
            {
                "command": "calva.runNamespaceTests",
                "title": "Run tests for current namespace",
                "category": "Calva"
            },
            {
                "command": "calva.runAllTests",
                "title": "Run all tests",
                "category": "Calva"
            },
            {
                "command": "calva.rerunTests",
                "title": "Run previous tests again",
                "category": "Calva"
            },
            {
                "command": "calva.loadNamespace",
                "title": "Load current namespace in REPL window",
                "category": "Calva"
            },
            {
                "command": "calva.setREPLNamespace",
                "title": "Switch namespace in current window REPL to namespace of this file",
                "category": "Calva"
            },
            {
                "command": "calva.evalCurrentFormInREPLTerminal",
                "title": "Evaluate current form (or selection) in REPL window",
                "category": "Calva"
            },
            {
                "command": "calva.evalCurrentTopLevelFormInREPLTerminal",
                "title": "Evaluate current top level form in REPL window",
                "category": "Calva"
            },
            {
                "command": "calva.recreateCljsRepl",
                "title": "Attach (or re-attach) a Clojurescript session",
                "category": "Calva"
            },
            {
                "category": "Paredit",
                "command": "paredit.toggle",
                "title": "Toggle"
            },
            {
                "category": "Paredit",
                "command": "paredit.forwardSexp",
                "title": "Forward Sexp"
            },
            {
                "category": "Paredit",
                "command": "paredit.backwardSexp",
                "title": "Backward Sexp"
            },
            {
                "category": "Paredit",
                "command": "paredit.forwardDownSexp",
                "title": "Down Sexp"
            },
            {
                "category": "Paredit",
                "command": "paredit.backwardUpSexp",
                "title": "Up Sexp"
            },
            {
                "category": "Paredit",
                "command": "paredit.closeList",
                "title": "Close List"
            },
            {
                "category": "Paredit",
                "command": "paredit.rangeForDefun",
                "title": "Select Current Top Level Form"
            },
            {
                "category": "Paredit",
                "command": "paredit.sexpRangeExpansion",
                "title": "Expand Selection"
            },
            {
                "category": "Paredit",
                "command": "paredit.sexpRangeContraction",
                "title": "Shrink Selection"
            },
            {
                "category": "Paredit",
                "command": "paredit.yankForwardSexp",
                "title": "Copy Forward Sexp"
            },
            {
                "category": "Paredit",
                "command": "paredit.yankBackwardSexp",
                "title": "Copy Backward Sexp"
            },
            {
                "category": "Paredit",
                "command": "paredit.yankForwardDownSexp",
                "title": "Copy Down Sexp"
            },
            {
                "category": "Paredit",
                "command": "paredit.yankBackwardUpSexp",
                "title": "Copy Up Sexp"
            },
            {
                "category": "Paredit",
                "command": "paredit.yankCloseList",
                "title": "Copy Close List"
            },
            {
                "category": "Paredit",
                "command": "paredit.yankRangeForDefun",
                "title": "Copy Current Top Level Form"
            },
            {
                "category": "Paredit",
                "command": "paredit.cutForwardSexp",
                "title": "Cut Forward Sexp"
            },
            {
                "category": "Paredit",
                "command": "paredit.cutBackwardSexp",
                "title": "Cut Backward Sexp"
            },
            {
                "category": "Paredit",
                "command": "paredit.cutForwardDownSexp",
                "title": "Cut Down Sexp"
            },
            {
                "category": "Paredit",
                "command": "paredit.cutBackwardUpSexp",
                "title": "Cut Up Sexp"
            },
            {
                "category": "Paredit",
                "command": "paredit.cutCloseList",
                "title": "Cut Close List"
            },
            {
                "category": "Paredit",
                "command": "paredit.cutRangeForDefun",
                "title": "Cut Select Current Top Level Form"
            },
            {
                "category": "Paredit",
                "command": "paredit.slurpSexpForward",
                "title": "Slurp Sexp Forward"
            },
            {
                "category": "Paredit",
                "command": "paredit.slurpSexpBackward",
                "title": "Slurp Sexp Backward"
            },
            {
                "category": "Paredit",
                "command": "paredit.barfSexpForward",
                "title": "Barf Sexp"
            },
            {
                "category": "Paredit",
                "command": "paredit.barfSexpBackward",
                "title": "Barf Sexp"
            },
            {
                "category": "Paredit",
                "command": "paredit.spliceSexp",
                "title": "Splice Sexp"
            },
            {
                "category": "Paredit",
                "command": "paredit.splitSexp",
                "title": "Split Sexp"
            },
            {
                "category": "Paredit",
                "command": "paredit.killSexpForward",
                "title": "Kill Sexp Forward"
            },
            {
                "category": "Paredit",
                "command": "paredit.killSexpBackward",
                "title": "Kill Sexp Backward"
            },
            {
                "category": "Paredit",
                "command": "paredit.spliceSexpKillForward",
                "title": "Splice & Kill Forward"
            },
            {
                "category": "Paredit",
                "command": "paredit.spliceSexpKillBackward",
                "title": "Splice & Kill Backward"
            },
            {
                "category": "Paredit",
                "command": "paredit.deleteForward",
                "title": "Delete Forward"
            },
            {
                "category": "Paredit",
                "command": "paredit.deleteBackward",
                "title": "Delete Backward"
            },
            {
                "category": "Paredit",
                "command": "paredit.wrapAroundParens",
                "title": "Wrap Around ()"
            },
            {
                "category": "Paredit",
                "command": "paredit.wrapAroundSquare",
                "title": "Wrap Around []"
            },
            {
                "category": "Paredit",
                "command": "paredit.wrapAroundCurly",
                "title": "Wrap Around {}"
            },
            {
                "category": "Paredit",
                "command": "paredit.indentRange",
                "title": "Indent"
            },
            {
                "category": "Paredit",
                "command": "paredit.transpose",
                "title": "Transpose"
            },
            {
                "command": "calva-fmt.formatCurrentForm",
                "title": "Format Current Form",
                "category": "Calva Format"
            },
            {
                "command": "calva-fmt.alignCurrentForm",
                "title": "Format and Align Current Form (recursively, experimental)",
                "category": "Calva Format"
            },
            {
                "command": "calva-fmt.inferParens",
                "title": "Infer Parens (from the indentation)",
                "category": "Calva Format"
            },
            {
                "command": "calva-fmt.tabIndent",
                "title": "Indent Line",
                "category": "Calva Format"
            },
            {
                "command": "calva-fmt.tabDedent",
                "title": "Dedent Line",
                "category": "Calva Format"
            }
        ],
        "keybindings": [
            {
                "command": "calva.connect",
                "key": "ctrl+alt+v c"
            },
            {
                "command": "calva.reconnect",
                "key": "ctrl+alt+v shift+c"
            },
            {
                "command": "calva.toggleCLJCSession",
                "key": "ctrl+alt+v alt+c"
            },
            {
                "command": "calva.recreateCljsRepl",
                "key": "ctrl+alt+v ctrl+r"
            },
            {
                "command": "calva.selectCurrentForm",
                "key": "ctrl+alt+v s"
            },
            {
                "command": "calva.clearInlineResults",
                "key": "escape",
                "when": "editorLangId == clojure && editorTextFocus && !editorReadOnly && !suggestWidgetVisible && !hasOtherSuggestions"
            },
            {
                "command": "calva.evaluateSelection",
                "key": "ctrl+alt+v e"
            },
            {
                "command": "calva.evaluateCurrentTopLevelForm",
                "key": "ctrl+alt+v space"
            },
            {
                "command": "calva.evaluateSelectionPrettyPrint",
                "key": "ctrl+alt+v p"
            },
            {
                "command": "calva.evaluateCurrentTopLevelFormPrettyPrint",
                "key": "ctrl+alt+v ctrl+alt+p"
            },
            {
                "command": "calva.evaluateSelectionReplace",
                "key": "ctrl+alt+v r"
            },
            {
                "command": "calva.copyLastResults",
                "key": "ctrl+alt+v ctrl+c"
            },
            {
                "command": "calva.evaluateFile",
                "key": "ctrl+alt+v enter"
            },
            {
                "command": "calva.lintFile",
                "key": "ctrl+alt+v l"
            },
            {
                "command": "calva.runNamespaceTests",
                "key": "ctrl+alt+v t"
            },
            {
                "command": "calva.runAllTests",
                "key": "ctrl+alt+v shift+t"
            },
            {
                "command": "calva.rerunTests",
                "key": "ctrl+alt+v ctrl+t"
            },
            {
                "command": "calva.loadNamespace",
                "key": "ctrl+alt+v alt+n"
            },
            {
                "command": "calva.setREPLNamespace",
                "key": "ctrl+alt+v n"
            },
            {
                "command": "calva.evalCurrentFormInREPLTerminal",
                "key": "ctrl+alt+v alt+e"
            },
            {
                "command": "calva.evalCurrentTopLevelFormInREPLTerminal",
                "key": "ctrl+alt+v alt+space"
            },
            {
                "command": "paredit.forwardSexp",
                "key": "ctrl+right",
                "when": "calva:pareditValid && paredit:keyMap =~ /original|strict/"
            },
            {
                "command": "paredit.backwardSexp",
                "key": "ctrl+left",
                "when": "calva:pareditValid && paredit:keyMap =~ /original|strict/"
            },
            {
                "command": "paredit.forwardDownSexp",
                "key": "ctrl+down",
                "when": "calva:pareditValid && paredit:keyMap =~ /original|strict/"
            },
            {
                "command": "paredit.backwardUpSexp",
                "key": "ctrl+up",
                "when": "calva:pareditValid && paredit:keyMap =~ /original|strict/"
            },
            {
                "command": "paredit.closeList",
                "key": "ctrl+alt+right",
                "when": "calva:pareditValid && paredit:keyMap =~ /original|strict/"
            },
            {
                "command": "paredit.rangeForDefun",
                "key": "ctrl+alt+w space",
                "when": "calva:pareditValid && paredit:keyMap =~ /original|strict/"
            },
            {
                "command": "paredit.sexpRangeExpansion",
                "key": "ctrl+w",
                "when": "calva:pareditValid && paredit:keyMap =~ /original|strict/"
            },
            {
                "command": "paredit.sexpRangeContraction",
                "key": "ctrl+shift+w",
                "when": "calva:pareditValid && paredit:keyMap =~ /original|strict/"
            },
            {
                "command": "paredit.yankForwardSexp",
                "key": "ctrl+alt+c ctrl+right",
                "when": "calva:pareditValid && paredit:keyMap =~ /original|strict/"
            },
            {
                "command": "paredit.yankBackwardSexp",
                "key": "ctrl+alt+c ctrl+left",
                "when": "calva:pareditValid && paredit:keyMap =~ /original|strict/"
            },
            {
                "command": "paredit.yankForwardDownSexp",
                "key": "ctrl+alt+c ctrl+down",
                "when": "calva:pareditValid && paredit:keyMap =~ /original|strict/"
            },
            {
                "command": "paredit.yankBackwardUpSexp",
                "key": "ctrl+alt+c ctrl+up",
                "when": "calva:pareditValid && paredit:keyMap =~ /original|strict/"
            },
            {
                "command": "paredit.yankCloseList",
                "key": "ctrl+alt+c ctrl+alt+right",
                "when": "calva:pareditValid && paredit:keyMap =~ /original|strict/"
            },
            {
                "command": "paredit.yankRangeForDefun",
                "key": "ctrl+alt+c space",
                "when": "calva:pareditValid && paredit:keyMap =~ /original|strict/"
            },
            {
                "command": "paredit.cutForwardSexp",
                "key": "ctrl+alt+x ccutright",
                "when": "calva:pareditValid && paredit:keyMap =~ /original|strict/"
            },
            {
                "command": "paredit.cutBackwardSexp",
                "key": "ctrl+alt+x ccutleft",
                "when": "calva:pareditValid && paredit:keyMap =~ /original|strict/"
            },
            {
                "command": "paredit.cutForwardDownSexp",
                "key": "ctrl+alt+x ccutdown",
                "when": "calva:pareditValid && paredit:keyMap =~ /original|strict/"
            },
            {
                "command": "paredit.cutBackwardUpSexp",
                "key": "ctrl+alt+x ccutup",
                "when": "calva:pareditValid && paredit:keyMap =~ /original|strict/"
            },
            {
                "command": "paredit.cutCloseList",
                "key": "ctrl+alt+x ctrl+alt+right",
                "when": "calva:pareditValid && paredit:keyMap =~ /original|strict/"
            },
            {
                "command": "paredit.cutRangeForDefun",
                "key": "ctrl+alt+x space",
                "when": "calva:pareditValid && paredit:keyMap =~ /original|strict/"
            },
            {
                "command": "paredit.slurpSexpForward",
                "key": "ctrl+alt+.",
                "when": "calva:pareditValid && paredit:keyMap =~ /original|strict/"
            },
            {
                "command": "paredit.slurpSexpBackward",
                "key": "ctrl+alt+shift+.",
                "when": "calva:pareditValid && paredit:keyMap =~ /original|strict/"
            },
            {
                "command": "paredit.barfSexpForward",
                "key": "ctrl+alt+,",
                "when": "calva:pareditValid && paredit:keyMap =~ /original|strict/"
            },
            {
                "command": "paredit.barfSexpBackward",
                "key": "ctrl+alt+shift+,",
                "when": "calva:pareditValid && paredit:keyMap =~ /original|strict/"
            },
            {
                "command": "paredit.spliceSexp",
                "key": "ctrl+alt+s",
                "when": "calva:pareditValid && paredit:keyMap =~ /original|strict/"
            },
            {
                "command": "paredit.splitSexp",
                "key": "ctrl+alt+shift+s",
                "when": "calva:pareditValid && paredit:keyMap =~ /original|strict/"
            },
            {
                "command": "paredit.killSexpForward",
                "key": "ctrl+delete",
                "mac": "ctrl+shift+backspace",
                "when": "calva:pareditValid && paredit:keyMap =~ /original|strict/"
            },
            {
                "command": "paredit.killSexpBackward",
                "key": "ctrl+backspace",
                "when": "calva:pareditValid && paredit:keyMap =~ /original|strict/"
            },
            {
                "command": "paredit.spliceSexpKillForward",
                "key": "ctrl+alt+down",
                "when": "calva:pareditValid && paredit:keyMap =~ /original|strict/"
            },
            {
                "command": "paredit.spliceSexpKillBackward",
                "key": "ctrl+alt+up",
                "when": "calva:pareditValid && paredit:keyMap =~ /original|strict/"
            },
            {
                "command": "paredit.wrapAroundParens",
                "key": "ctrl+alt+shift+9",
                "when": "calva:pareditValid && paredit:keyMap =~ /original|strict/"
            },
            {
                "command": "paredit.wrapAroundSquare",
                "key": "ctrl+alt+[",
                "when": "calva:pareditValid && paredit:keyMap =~ /original|strict/"
            },
            {
                "command": "paredit.wrapAroundCurly",
                "key": "ctrl+alt+shift+[",
                "when": "calva:pareditValid && paredit:keyMap =~ /original|strict/"
            },
            {
                "command": "paredit.indentRange",
                "key": "ctrl+alt+i",
                "when": "calva:pareditValid && paredit:keyMap =~ /original|strict/"
            },
            {
                "command": "paredit.deleteForward",
                "key": "delete",
                "mac": "shift+backspace",
                "when": "editorLangId =~ /clojure|scheme|lisp/ && paredit:keyMap == strict && editorTextFocus && !editorReadOnly && !editorHasMultipleSelections"
            },
            {
                "command": "paredit.deleteBackward",
                "key": "backspace",
                "when": "editorLangId =~ /clojure|scheme|lisp/ && paredit:keyMap == strict && editorTextFocus && !editorReadOnly && !editorHasMultipleSelections"
            },
            {
                "command": "deleteRight",
                "key": "ctrl+alt+delete",
                "mac": "alt+shift+backspace",
                "when": "calva:pareditValid && paredit:keyMap =~ /original|strict/"
            },
            {
                "command": "deleteLeft",
                "key": "ctrl+alt+backspace",
                "when": "calva:pareditValid && paredit:keyMap =~ /original|strict/"
            },
            {
                "command": "calva-fmt.formatCurrentForm",
                "key": "tab",
                "when": "editorLangId == clojure && editorTextFocus && !editorReadOnly && !suggestWidgetVisible && !hasOtherSuggestions"
            },
            {
                "command": "calva-fmt.alignCurrentForm",
                "key": "ctrl+alt+l",
                "when": "editorLangId == clojure && editorTextFocus && !editorReadOnly && !suggestWidgetVisible && !hasOtherSuggestions"
            },
            {
                "command": "calva-fmt.inferParens",
                "key": "ctrl+alt+p",
                "when": "editorLangId == clojure && editorTextFocus && !editorReadOnly && !suggestWidgetVisible && !hasOtherSuggestions"
            },
            {
                "command": "calva-fmt.tabIndent",
                "key": "ctrl+i",
                "when": "editorLangId == clojure && editorTextFocus && !editorReadOnly && !suggestWidgetVisible && !hasOtherSuggestions"
            },
            {
                "command": "calva-fmt.tabDedent",
                "key": "shift+ctrl+i",
                "when": "editorLangId == clojure && editorTextFocus && !editorReadOnly && !suggestWidgetVisible && !hasOtherSuggestions"
            }
        ],
        "menus": {
            "commandPalette": []
        }
    },
    "scripts": {
        "watch-cljs": "npx shadow-cljs watch :test :calva-fmt-lib",
        "watch-ts": "concurrently \"tsc -watch -p ./\" \"npx webpack -w\"",
        "compile-cljs": "npx shadow-cljs release :calva-fmt-lib",
        "update-grammar": "(cd ./calva/calva-fmt/; node ./update-grammar.js ./atom-language-clojure/grammars/clojure.cson ../../clojure.tmLanguage.json)",
        "release": "npm i && npm run update-grammar && npm run compile-cljs && tsc -p ./",
        "compile": "npm i && tsc -p ./",
        "vscode:prepublish": "npm run release",
        "postinstall": "node ./node_modules/vscode/bin/install"
    },
    "dependencies": {
        "@types/mocha": "^2.2.42",
        "@types/node": "^7.0.66",
        "parinfer": "^3.12.0",
        "clipboardy": "^1.2.3",
        "find": "0.2.9",
        "immutable": "3.8.1",
        "immutable-cursor": "2.0.1",
        "jsedn": "^0.4.1",
        "jszip": "3.1.3",
        "lodash": "^4.17.11",
        "net": "1.0.2",
        "npm": "^6.4.0",
        "paredit.js": "^0.3.4",
        "vscode-extension-telemetry": "0.0.15",
        "wsl-path": "^1.1.0"
    },
    "devDependencies": {
        "@calva/repl-interactor": "0.0.15",
        "concurrently": "^4.1.0",
        "cson-parser": "^4.0.1",
        "css-loader": "^2.1.1",
        "eslint": "^4.19.1",
        "eslint-config-standard": "^11.0.0",
        "eslint-plugin-import": "^2.12.0",
        "eslint-plugin-node": "^6.0.1",
        "eslint-plugin-promise": "^3.7.0",
        "eslint-plugin-standard": "^3.0.1",
        "file-loader": "^3.0.1",
        "node-sass": "^4.11.0",
        "paredit.js": "^0.3.4",
        "sass-loader": "^7.1.0",
        "shadow-cljs": "^2.8.14",
        "style-loader": "^0.23.1",
        "ts-loader": "^5.3.3",
        "typescript": "^3.4.1",
        "url-loader": "^1.1.2",
        "vscode": "^1.1.26",
        "webpack": "^4.29.6",
        "webpack-cli": "^3.3.0"
    }
}<|MERGE_RESOLUTION|>--- conflicted
+++ resolved
@@ -3,11 +3,7 @@
     "displayName": "Calva: Clojure & Clojurescript Interactive Programming",
     "description": "Integrated REPL, inline eval and more. Powered by Cider & nRepl.",
     "icon": "assets/calva.png",
-<<<<<<< HEAD
     "version": "2.0.0-SNAPSHOT",
-=======
-    "version": "1.3.65",
->>>>>>> 8feba22e
     "publisher": "cospaia",
     "author": {
         "name": "Bettar Than Tomorrow",
@@ -104,7 +100,6 @@
                 }
             }
         ],
-<<<<<<< HEAD
         "configurationDefaults": {
             "[clojure]": {
                 "editor.wordSeparators": "\t ()\"':,;~@#$%^&{}[]`",
@@ -114,67 +109,6 @@
                 "editor.autoIndent": true,
                 "editor.formatOnPaste": true,
                 "files.trimTrailingWhitespace": false
-=======
-        "configuration": {
-            "type": "object",
-            "title": "Calva",
-            "properties": {
-                "clojure.format.enable": {
-                    "type": "boolean",
-                    "default": true,
-                    "description": "Enable/disable calva-fmt as clojure formatter"
-                },
-                "calva.evalOnSave": {
-                    "type": "boolean",
-                    "default": false,
-                    "description": "Run load-file when opening a new file and on file save"
-                },
-                "calva.lintOnSave": {
-                    "type": "boolean",
-                    "default": false,
-                    "description": "Run joker-linting when opening a new file and on file save"
-                },
-                "calva.autoConnect": {
-                    "type": "boolean",
-                    "default": true,
-                    "description": "Try to connect to nREPL on start using the .nrepl-port file"
-                },
-                "calva.testOnSave": {
-                    "type": "boolean",
-                    "default": false,
-                    "description": "Run namespace tests when opening a new file and on file save"
-                },
-                "calva.syncReplNamespaceToCurrentFile": {
-                    "type": "boolean",
-                    "default": false,
-                    "description": "Keeps the Terminal REPL's namespace in sync with the current file (if it has a valid clojure namespace form)"
-                },
-                "calva.connectREPLCommand": {
-                    "type": "string",
-                    "default": "lein repl :connect",
-                    "description": "Shell command used by the 'Terminal REPL' to connect to the nREPL (host:port will be appended)"
-                },
-                "calva.startCLJSREPLCommand": {
-                    "type": "string",
-                    "default": "(do (require '[figwheel-sidecar.repl-api :as figwheel]) (figwheel/cljs-repl))",
-                    "description": "Clojure command to start the ClojureScript REPL off of the Clojure REPL. (This setting is not used for shadow-cljs sessions)"
-                },
-                "calva.projectRootDirectory": {
-                    "type": "string",
-                    "default": ".",
-                    "description": "The root directory of your Clojure project, relative to the Workspace root"
-                },
-                "calva.jokerPath": {
-                    "type": "string",
-                    "default": "joker",
-                    "description": "Sets the path in which the Joker executable can be found. If useWSL has been set to true, this should be a valid WSL path."
-                },
-                "calva.useWSL": {
-                    "type": "boolean",
-                    "default": false,
-                    "description": "Specifies if the nREPL and Joker are running within WSL."
-                }
->>>>>>> 8feba22e
             }
         },
         "configuration": [
@@ -189,7 +123,7 @@
                     },
                     "calva.evalOnSave": {
                         "type": "boolean",
-                        "default": true,
+                        "default": false,
                         "description": "Run load-file when opening a new file and on file save"
                     },
                     "calva.lintOnSave": {
@@ -204,7 +138,7 @@
                     },
                     "calva.testOnSave": {
                         "type": "boolean",
-                        "default": true,
+                        "default": false,
                         "description": "Run namespace tests when opening a new file and on file save"
                     },
                     "calva.syncReplNamespaceToCurrentFile": {
