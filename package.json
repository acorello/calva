{
    "name": "calva",
    "displayName": "Calva: Clojure & Clojurescript Interactive Programming",
    "description": "Integrated REPL, formatter, Paredit, and more. Powered by nREPL.",
    "icon": "assets/calva.png",
<<<<<<< HEAD
    "version": "2.0.39",
=======
    "version": "2.0.41",
>>>>>>> ca2cc899
    "publisher": "betterthantomorrow",
    "author": {
        "name": "Better Than Tomorrow",
        "email": "pez@pezius.com"
    },
    "repository": {
        "type": "git",
        "url": "https://github.com/BetterThanTomorrow/calva.git"
    },
    "license": "MIT",
    "engines": {
        "vscode": "^1.30.0"
    },
    "categories": [
        "Programming Languages",
        "Formatters",
        "Linters",
        "Other"
    ],
    "keywords": [
        "Clojure",
        "CLojureScript",
        "Cider",
        "REPL",
        "Formatting",
        "Pretty",
        "EDN",
        "Interactive Programming"
    ],
    "galleryBanner": {
        "color": "#EFEFEF",
        "theme": "light"
    },
    "badges": [
        {
            "url": "https://img.shields.io/badge/clojurians-calva--dev-blue.svg?logo=slack",
            "href": "https://clojurians.slack.com/messages/calva-dev/",
            "description": "Let's talk in the #calva-dev channel at the Clojurians Slack"
        }
    ],
    "activationEvents": [
        "onLanguage:clojure",
        "onCommand:calva.jackIn",
        "onCommand:calva.jackInOrConnect",
        "onCommand:calva.connect",
        "onCommand:calva.connectNonProjectREPL"
    ],
    "main": "./out/extension",
    "extensionPack": [
        "tonsky.clojure-warrior"
    ],
    "contributes": {
        "languages": [
            {
                "id": "clojure",
                "aliases": [
                    "Clojure",
                    "clojure"
                ],
                "extensions": [
                    ".clj",
                    ".cljs",
                    ".cljc",
                    ".cljx",
                    ".clojure",
                    ".edn",
                    ".joke",
                    ".boot"
                ]
            }
        ],
        "grammars": [
            {
                "language": "clojure",
                "scopeName": "source.clojure",
                "path": "./clojure.tmLanguage.json"
            }
        ],
        "configurationDefaults": {
            "[clojure]": {
                "editor.wordSeparators": "\t ()\"':,;~@#$%^&{}[]`",
                "editor.autoClosingBrackets": "always",
                "editor.autoClosingQuotes": "always",
                "editor.formatOnType": true,
                "editor.autoIndent": true,
                "editor.formatOnPaste": true,
                "files.trimTrailingWhitespace": false,
                "editor.matchBrackets": false
            }
        },
        "configuration": [
            {
                "type": "object",
                "title": "Calva",
                "properties": {
                    "calva.prettyPrint": {
                        "type": "boolean",
                        "default": true,
                        "description": "Pretty print evaluations"
                    },
                    "clojure.format.enable": {
                        "type": "boolean",
                        "default": true,
                        "description": "Enable/disable calva-fmt as Clojure formatter"
                    },
                    "calva.evalOnSave": {
                        "type": "boolean",
                        "default": false,
                        "description": "Run load-file when opening a new file and on file save"
                    },
                    "calva.lintOnSave": {
                        "type": "boolean",
                        "default": false,
                        "description": "Run joker-linting when opening a new file and on file save"
                    },
                    "calva.testOnSave": {
                        "type": "boolean",
                        "default": false,
                        "description": "Run namespace tests when opening a new file and on file save"
                    },
                    "calva.syncReplNamespaceToCurrentFile": {
                        "type": "boolean",
                        "default": false,
                        "description": "Keeps the REPL window's namespace in sync with the current file (if it has a valid Clojure namespace form)"
                    },
                    "calva.statusColor": {
                        "type": "object",
                        "default": {},
                        "description": "Configuration for custom coloring of the statusbar.",
                        "properties": {
                            "disconnectedColor": {
                                "type": "string",
                                "default": "#c0c0c0",
                                "pattern": "#([A-Fa-f0-9]{6}|[A-Fa-f0-9]{3})",
                                "description": "Foreground color for the disconnected status"
                            },
                            "launchingColor": {
                                "type": "string",
                                "default": "#fdd023",
                                "pattern": "#([A-Fa-f0-9]{6}|[A-Fa-f0-9]{3})",
                                "description": "Foreground color for the launching status"
                            },
                            "connectedSatusColor": {
                                "type": "string",
                                "default": "#fdd023",
                                "pattern": "#([A-Fa-f0-9]{6}|[A-Fa-f0-9]{3})",
                                "description": "Foreground color for the connected status"
                            },
                            "typeStatusColor": {
                                "type": "string",
                                "default": "#91dc47",
                                "pattern": "#([A-Fa-f0-9]{6}|[A-Fa-f0-9]{3})",
                                "description": "Foreground color for the type status"
                            }
                        }
                    },
                    "calva.customCljsRepl": {
                        "deprecationMessage": "This settings is deprecated. Use `cljsType` in a `calva.replConnectSequences` item instead.",
                        "type": "object",
                        "default": null,
                        "description": "Configuration for custom any CLJS REPL type your project may use",
                        "$schema": "http://json-schema.org/draft-06/schema#",
                        "properties": {
                            "name": {
                                "type": "string",
                                "default": "My Custom CLJS REPL",
                                "description": "Name of your custom config (used in picker menus)"
                            },
                            "startCode": {
                                "type": "string",
                                "description": "Clojure code that starts the CLJS REPL"
                            },
                            "tellUserToStartRegExp": {
                                "type": "string",
                                "description": "When this pattern is matched in the stdout of the `startCode`, Calva will instruct the user to start the cljs app (so that Calva can connect)."
                            },
                            "printThisLineRegExp": {
                                "type": "string",
                                "description": "Any lines in the stdout of `startCode` matching this regexp will be printed to `Calva says`. One use for it is to help the user know how to start the cljs app."
                            },
                            "connectedRegExp": {
                                "type": "string",
                                "default": "To quit, type: :cljs/quit",
                                "description": "A pattern/string that Calva can look for in the stdout of the `startCode` to determine when the REPL is connected. (The default often works well)"
                            }
                        },
                        "required": [
                            "name",
                            "startCode",
                            "connectedRegExp"
                        ]
                    },
                    "calva.jokerPath": {
                        "type": "string",
                        "default": "joker",
                        "description": "Sets the path in which the Joker executable can be found. If useWSL has been set to true, this should be a valid WSL path."
                    },
                    "calva.useWSL": {
                        "type": "boolean",
                        "default": false,
                        "description": "Specifies if the nREPL and Joker are running within WSL."
                    },
                    "calva.jackInEnv": {
                        "type": "object",
                        "default": {},
                        "description": "Specifies any environment variables your project needs. (Probably mostly for your Workspace Settings.)"
                    },
                    "calva.openBrowserWhenFigwheelStarted": {
                        "type": "boolean",
                        "default": true,
                        "description": "Should Calva open the Figwheel app for you when Figwheel has been started?"
                    },
                    "calva.myLeinProfiles": {
                        "type": "array",
                        "description": "At Jack in, any profiles listed here will be added to the profiles found in the `project.clj` file.",
                        "items": {
                            "type": "string"
                        }
                    },
                    "calva.myCljAliases": {
                        "type": "array",
                        "description": "At Jack in, any aliases listed here will be added to the aliases found in the projects's `deps.edn` file.",
                        "items": {
                            "type": "string"
                        }
                    },
                    "calva.sendAsyncOutputTo": {
                        "type": "string",
                        "description": "Set the output chanel for outputs outside of an evaluation.",
                        "enum": [
                            "REPL Window",
                            "Calva says",
                            "Both"
                        ],
                        "default": "Calva says"
                    },
                    "calva.replConnectSequences": {
                        "type": "array",
                        "description": "For when your project needs a custom REPL connect sequence.",
                        "items": {
                            "type": "object",
                            "required": [
                                "name",
                                "projectType"
                            ],
                            "properties": {
                                "name": {
                                    "type": "string",
                                    "description": "This will show up in the Jack-in quick-pick menu when you start Jack-in if you have more than one sequence configured."
                                },
                                "projectType": {
                                    "type": "string",
                                    "description": "Select one of the project types supported by Calva.",
                                    "enum": [
                                        "Leiningen",
                                        "Clojure CLI",
                                        "shadow-cljs"
                                    ]
                                },
                                "nReplPortFile": {
                                    "type": "array",
                                    "description": "An array of path segments with the project root-releative path to the nREPL port file for this connect sequence. E.g. For shadow-cljs this would be [\".shadow-cljs\", \"nrepl.port\"]",
                                    "items": {
                                        "type": "string"
                                    }
                                },
                                "afterCLJReplJackInCode": {
                                    "type": "string",
                                    "description": "Here you can give Calva some Clojure code to evaluate in the CLJ REPL, once it has been created.",
                                    "required": false
                                },
                                "menuSelections": {
                                    "type": "object",
                                    "description": "Pre-selected menu options. If a slection is made here. Calva won't prompt for it.",
                                    "properties": {
                                        "leinProfiles": {
                                            "type": "array",
                                            "description": "At Jack-in to a Leiningen project, use these profiles to launch the repl.",
                                            "items": {
                                                "type": "string"
                                            }
                                        },
                                        "leinAlias": {
                                            "description": "At Jack-in to a Leiningen project, launch with this alias. Set to null to launch with Calva's default task (a headless repl).",
                                            "anyOf": [
                                                {
                                                    "type": "string"
                                                },
                                                {
                                                    "type": "null"
                                                }
                                            ]
                                        },
                                        "cljAliases": {
                                            "type": "array",
                                            "description": "At Jack-in to a Clojure CLI project, use these aliases to launch the repl.",
                                            "items": {
                                                "type": "string"
                                            }
                                        },
                                        "cljsLaunchBuilds": {
                                            "type": "array",
                                            "description": "The cljs builds to start/watch at Jack-in/comnnect.",
                                            "items": {
                                                "type": "string"
                                            }
                                        },
                                        "cljsDefaultBuild": {
                                            "type": "string",
                                            "description": "Which cljs build to acttach to at the initial connect."
                                        }
                                    }
                                },
                                "cljsType": {
                                    "description": "Either a built in type, or an object configuring a custom type. If omitted Calva will show a menu with the built-in types.",
                                    "anyOf": [
                                        {
                                            "type": "string",
                                            "enum": [
                                                "Figwheel Main",
                                                "lein-figwheel",
                                                "shadow-cljs",
                                                "Nashorn"
                                            ]
                                        },
                                        {
                                            "type": "object",
                                            "required": [
                                                "connectCode",
                                                "dependsOn"
                                            ],
                                            "properties": {
                                                "dependsOn": {
                                                    "type": "string",
                                                    "enum": [
                                                        "Figwheel Main",
                                                        "lein-figwheel",
                                                        "shadow-cljs",
                                                        "Nashorn",
                                                        "User provided"
                                                    ],
                                                    "description": "The CLojureScript REPL dependencies this customization needs. NB: If it is `User provided`, then you need to provide the dependencies in the project, or launch with an alias (deps.edn), profile (Leiningen), or build (shadow-cljs) that privides the dependencies needed."
                                                },
                                                "buildsRequired": {
                                                    "type": "boolean",
                                                    "description": "If the repl type requires that builds are started in order to connect to them, set this to true."
                                                },
                                                "isStarted": {
                                                    "type": "boolean",
                                                    "description": "For cljs repls that Calva does not need to start, set this to true. (If you base your custom cljs repl on shadow-cljs workflow, for instance.)"
                                                },
                                                "startCode": {
                                                    "type": "string",
                                                    "description": "Clojure code to be evaluated to create and/or start your custom CLJS REPL."
                                                },
                                                "isReadyToStartRegExp": {
                                                    "type": "string",
                                                    "description": "A regular experession which, when matched in the stdout from the startCode evaluation, will make Calva continue with connecting the REPL, and to prompt the user to start the application. If omitted and there is startCode Calva will continue when that code is evaluated."
                                                },
                                                "openUrlRegExp": {
                                                    "type": "string",
                                                    "description": "A regular expression, matched against the stdout of cljsType evaluations, for extracting the URL with which the app can be started. The expression should have a capturing group named 'url'. E.g. \\”Open URL: (?<url>\\S+)\\”",
                                                    "default": "Open(ing)? URL (?<url>\\S+)"
                                                },
                                                "shouldOpenUrl": {
                                                    "type": "boolean",
                                                    "description": "Choose if Calva should automatically open the URL for you or not."
                                                },
                                                "connectCode": {
                                                    "type": "string",
                                                    "description": "Clojure code to be evaluated to convert the REPL to a CLJS REPL that Calva can use to connect to the application."
                                                },
                                                "isConnectedRegExp": {
                                                    "type": "string",
                                                    "description": "A regular experession which, when matched in the stdout of the connectCode evaluation, will tell Calva that the application is connected.",
                                                    "default": "To quit, type: :cljs/quit"
                                                },
                                                "printThisLineRegExp": {
                                                    "type": "string",
                                                    "description": "A regular experession which, when matched in the stdout from any code evaluations in the cljsType, will make the matched text be printed to the Calva says Output channel."
                                                }
                                            }
                                        }
                                    ]
                                }
                            }
                        }
                    }
                }
            },
            {
                "title": "Paredit",
                "type": "object",
                "properties": {
                    "calva.paredit.defaultKeyMap": {
                        "type": "string",
                        "description": "The default keymap to use for bindings when there is no custom binding.",
                        "default": "original",
                        "enum": [
                            "original",
                            "strict",
                            "none"
                        ],
                        "scope": "window"
                    }
                }
            },
            {
                "title": "Calva-fmt",
                "type": "object",
                "properties": {
                    "calva.fmt.indentation": {
                        "type": "boolean",
                        "default": true,
                        "description": "Correct the indentation of your code?"
                    },
                    "calva.fmt.removeSurroundingWhitespace": {
                        "type": "boolean",
                        "default": true,
                        "description": "Remove whitespace surrounding inner forms? This will convert ( foo ) to (foo)."
                    },
                    "calva.fmt.removeTrailingWhitespace": {
                        "type": "boolean",
                        "default": true,
                        "description": "Remove trailing whitespace in lines? This will convert (foo) \\n to (foo)\\n."
                    },
                    "calva.fmt.insertMissingWhitespace": {
                        "type": "boolean",
                        "default": true,
                        "description": "Insert whitespace missing from between elements? This will convert (foo(bar)) to (foo (bar))."
                    },
                    "calva.fmt.removeConsecutiveBlankLines": {
                        "type": "boolean",
                        "default": false,
                        "description": "Squeeze consecutive blank lines to one?"
                    },
                    "calva.fmt.formatAsYouType": {
                        "type": "boolean",
                        "default": true,
                        "description": "Auto-adjust indentation and format as you type (only on enter, currently)?"
                    },
                    "calva.fmt.newIndentEngine": {
                        "type": "boolean",
                        "default": false,
                        "description": "Help beta test the new indent engine (it is MUCH faster than the previous one)."
                    },
                    "calva.fmt.alignMapItems": {
                        "type": "boolean",
                        "default": false,
                        "description": "Align map items in columns? (Experimental)"
                    }
                }
            }
        ],
        "commands": [
            {
                "command": "calva.togglePrettyPrint",
                "title": "Toggle pretty printing for all evaluations",
                "category": "Calva"
            },
            {
                "command": "calva.jackIn",
                "title": "Start a project REPL and connect (aka Jack-In)",
                "category": "Calva"
            },
            {
                "command": "calva.connect",
                "title": "Connect to a running REPL server in your project",
                "category": "Calva"
            },
            {
                "command": "calva.connectNonProjectREPL",
                "title": "Connect to a running REPL server, not in your project",
                "category": "Calva"
            },
            {
                "command": "calva.disconnect",
                "title": "Disonnect from the REPL server",
                "category": "Calva"
            },
            {
                "command": "calva.jackInOrConnect",
                "title": "Jack-in or Connect",
                "category": "Calva"
            },
            {
                "command": "calva.openCljReplWindow",
                "title": "Open the Clojure REPL Window",
                "category": "Calva"
            },
            {
                "command": "calva.openCljsReplWindow",
                "title": "Open the ClojureScript REPL Window",
                "category": "Calva"
            },
            {
                "command": "calva.clearREPLWindowHistory",
                "title": "Clear history of active REPL window (mainly in case it has been borked)",
                "category": "Calva"
            },
            {
                "command": "calva.toggleCLJCSession",
                "title": "Toggle the REPL connection (clj or cljs) used for CLJC files",
                "category": "Calva"
            },
            {
                "command": "calva.selectCurrentForm",
                "title": "Select current form",
                "category": "Calva"
            },
            {
                "command": "calva.clearInlineResults",
                "title": "Clear all inline display of evaluation results",
                "category": "Calva"
            },
            {
                "command": "calva.evaluateSelection",
                "title": "Evaluate current form/selection inline and print to output",
                "category": "Calva"
            },
            {
                "command": "calva.evaluateCurrentTopLevelForm",
                "title": "Evaluate current top level form inline and print to output (aka defun)",
                "category": "Calva"
            },
            {
                "command": "calva.evaluateSelectionReplace",
                "title": "Evaluate current form, and replace it with the result",
                "category": "Calva"
            },
            {
                "command": "calva.evaluateSelectionAsComment",
                "title": "Evaluate current form, append a comment with the result",
                "category": "Calva"
            },
            {
                "command": "calva.evaluateTopLevelFormAsComment",
                "title": "Evaluate current top level form, append a comment with the result",
                "category": "Calva"
            },
            {
                "command": "calva.copyLastResults",
                "title": "Copy the result of last evaluation to the clipboard",
                "category": "Calva"
            },
            {
                "command": "calva.loadFile",
                "title": "Load (evaluate) current file and its dependencies",
                "category": "Calva"
            },
            {
                "command": "calva.requireREPLUtilities",
                "title": "Require REPL utilities, like (doc) etcetera, into current namespace",
                "category": "Calva"
            },
            {
                "command": "calva.lintFile",
                "title": "Lint current file",
                "category": "Calva"
            },
            {
                "command": "calva.runNamespaceTests",
                "title": "Run tests for current namespace",
                "category": "Calva"
            },
            {
                "command": "calva.runAllTests",
                "title": "Run all tests",
                "category": "Calva"
            },
            {
                "command": "calva.rerunTests",
                "title": "Run previously failing tests again",
                "category": "Calva"
            },
            {
                "command": "calva.runTestUnderCursor",
                "title": "Run current test",
                "category": "Calva"
            },
            {
                "command": "calva.loadNamespace",
                "title": "Load current namespace in REPL window",
                "category": "Calva"
            },
            {
                "command": "calva.setREPLNamespace",
                "title": "Switch namespace in current window REPL to namespace of this file",
                "category": "Calva"
            },
            {
                "command": "calva.evalCurrentFormInREPLWindow",
                "title": "Send current form to REPL window and evaluate it",
                "category": "Calva"
            },
            {
                "command": "calva.evalCurrentTopLevelFormInREPLWindow",
                "title": "Send current top level form to REPL window and evaluate it (aka defun)",
                "category": "Calva"
            },
            {
                "command": "calva.switchCljsBuild",
                "title": "Switch CLJS build",
                "category": "Calva"
            },
            {
                "command": "calva.refresh",
                "title": "Refresh changed namespaces (since last run of this command)",
                "category": "Calva"
            },
            {
                "command": "calva.refreshAll",
                "title": "Refresh all namespaces in the project",
                "category": "Calva"
            },
            {
                "category": "Calva Paredit",
                "command": "paredit.toggle",
                "title": "Toggle"
            },
            {
                "category": "Calva Paredit",
                "command": "paredit.forwardSexp",
                "title": "Forward Sexp"
            },
            {
                "category": "Calva Paredit",
                "command": "paredit.backwardSexp",
                "title": "Backward Sexp"
            },
            {
                "category": "Calva Paredit",
                "command": "paredit.forwardDownSexp",
                "title": "Down Sexp"
            },
            {
                "category": "Calva Paredit",
                "command": "paredit.backwardUpSexp",
                "title": "Backward Up Sexp"
            },
            {
                "category": "Calva Paredit",
                "command": "paredit.forwardUpSexp",
                "title": "Forward Up Sexp"
            },
            {
                "category": "Calva Paredit",
                "command": "paredit.closeList",
                "title": "Close List"
            },
            {
                "category": "Calva Paredit",
                "command": "paredit.rangeForDefun",
                "title": "Select Current Top Level (aka defun) Form"
            },
            {
                "category": "Calva Paredit",
                "command": "paredit.sexpRangeExpansion",
                "title": "Expand Selection"
            },
            {
                "category": "Calva Paredit",
                "command": "paredit.sexpRangeContraction",
                "title": "Shrink Selection"
            },
            {
                "category": "Calva Paredit",
                "command": "paredit.yankForwardSexp",
                "title": "Copy Forward Sexp"
            },
            {
                "category": "Calva Paredit",
                "command": "paredit.yankBackwardSexp",
                "title": "Copy Backward Sexp"
            },
            {
                "category": "Calva Paredit",
                "command": "paredit.yankForwardDownSexp",
                "title": "Copy Down Sexp"
            },
            {
                "category": "Calva Paredit",
                "command": "paredit.yankBackwardUpSexp",
                "title": "Copy Up Sexp"
            },
            {
                "category": "Calva Paredit",
                "command": "paredit.yankCloseList",
                "title": "Copy Close List"
            },
            {
                "category": "Calva Paredit",
                "command": "paredit.yankRangeForDefun",
                "title": "Copy Current Top Level (aka defun) Form"
            },
            {
                "category": "Calva Paredit",
                "command": "paredit.cutForwardSexp",
                "title": "Cut Forward Sexp"
            },
            {
                "category": "Calva Paredit",
                "command": "paredit.cutBackwardSexp",
                "title": "Cut Backward Sexp"
            },
            {
                "category": "Calva Paredit",
                "command": "paredit.cutForwardDownSexp",
                "title": "Cut Down Sexp"
            },
            {
                "category": "Calva Paredit",
                "command": "paredit.cutBackwardUpSexp",
                "title": "Cut Up Sexp"
            },
            {
                "category": "Calva Paredit",
                "command": "paredit.cutCloseList",
                "title": "Cut Close List"
            },
            {
                "category": "Calva Paredit",
                "command": "paredit.cutRangeForDefun",
                "title": "Cut Select Current Top Level (aka defun) Form"
            },
            {
                "category": "Calva Paredit",
                "command": "paredit.slurpSexpForward",
                "title": "Slurp Sexp Forward"
            },
            {
                "category": "Calva Paredit",
                "command": "paredit.slurpSexpBackward",
                "title": "Slurp Sexp Backward"
            },
            {
                "category": "Calva Paredit",
                "command": "paredit.barfSexpForward",
                "title": "Barf Sexp"
            },
            {
                "category": "Calva Paredit",
                "command": "paredit.barfSexpBackward",
                "title": "Barf Sexp"
            },
            {
                "category": "Calva Paredit",
                "command": "paredit.spliceSexp",
                "title": "Splice Sexp"
            },
            {
                "category": "Calva Paredit",
                "command": "paredit.splitSexp",
                "title": "Split Sexp"
            },
            {
                "category": "Calva Paredit",
                "command": "paredit.killSexpForward",
                "title": "Kill Sexp Forward"
            },
            {
                "category": "Calva Paredit",
                "command": "paredit.killSexpBackward",
                "title": "Kill Sexp Backward"
            },
            {
                "category": "Calva Paredit",
                "command": "paredit.spliceSexpKillForward",
                "title": "Splice & Kill Forward"
            },
            {
                "category": "Calva Paredit",
                "command": "paredit.spliceSexpKillBackward",
                "title": "Splice & Kill Backward"
            },
            {
                "category": "Calva Paredit",
                "command": "paredit.deleteForward",
                "title": "Delete Forward"
            },
            {
                "category": "Calva Paredit",
                "command": "paredit.deleteBackward",
                "title": "Delete Backward"
            },
            {
                "category": "Calva Paredit",
                "command": "paredit.wrapAroundParens",
                "title": "Wrap Around ()"
            },
            {
                "category": "Calva Paredit",
                "command": "paredit.wrapAroundSquare",
                "title": "Wrap Around []"
            },
            {
                "category": "Calva Paredit",
                "command": "paredit.wrapAroundCurly",
                "title": "Wrap Around {}"
            },
            {
                "category": "Calva Paredit",
                "command": "paredit.indentRange",
                "title": "Indent"
            },
            {
                "category": "Calva Paredit",
                "command": "paredit.transpose",
                "title": "Transpose"
            },
            {
                "command": "calva-fmt.formatCurrentForm",
                "title": "Format Current Form",
                "category": "Calva Format"
            },
            {
                "command": "calva-fmt.alignCurrentForm",
                "title": "Format and Align Current Form (recursively, experimental)",
                "category": "Calva Format"
            },
            {
                "command": "calva-fmt.inferParens",
                "title": "Infer Parens (from the indentation)",
                "category": "Calva Format"
            },
            {
                "command": "calva-fmt.tabIndent",
                "title": "Indent Line",
                "category": "Calva Format"
            },
            {
                "command": "calva-fmt.tabDedent",
                "title": "Dedent Line",
                "category": "Calva Format"
            }
        ],
        "keybindings": [
            {
                "command": "calva.tellAboutNewChordingKey",
                "key": "ctrl+alt+v",
                "when": "editorLangId == clojure"
            },
            {
                "command": "calva.jackIn",
                "key": "ctrl+alt+c ctrl+alt+j"
            },
            {
                "command": "calva.connect",
                "key": "ctrl+alt+c ctrl+alt+c"
            },
            {
                "command": "calva.connectNonProjectREPL",
                "key": "ctrl+alt+c alt+c"
            },
            {
                "command": "calva.toggleCLJCSession",
                "key": "ctrl+alt+c ctrl+alt+s"
            },
            {
                "command": "calva.switchCljsBuild",
                "key": "ctrl+alt+c ctrl+alt+b"
            },
            {
                "command": "calva.selectCurrentForm",
                "key": "ctrl+alt+c s"
            },
            {
                "command": "calva.clearInlineResults",
                "key": "escape",
                "when": "editorLangId == clojure && editorTextFocus && !editorReadOnly && !suggestWidgetVisible && !hasOtherSuggestions && !editorHasMultipleSelections"
            },
            {
                "command": "calva.evaluateSelection",
                "key": "ctrl+alt+c e",
                "win": "ctrl+alt+c v"
            },
            {
                "command": "calva.evaluateCurrentTopLevelForm",
                "key": "ctrl+alt+c space"
            },
            {
                "command": "calva.evaluateSelectionReplace",
                "key": "ctrl+alt+c r"
            },
            {
                "command": "calva.evaluateSelectionAsComment",
                "key": "ctrl+alt+c c"
            },
            {
                "command": "calva.evaluateTopLevelFormAsComment",
                "key": "ctrl+alt+c ctrl+space"
            },
            {
                "command": "calva.copyLastResults",
                "key": "ctrl+alt+c ctrl+c"
            },
            {
                "command": "calva.loadFile",
                "key": "ctrl+alt+c enter"
            },
            {
                "command": "calva.togglePrettyPrint",
                "key": "ctrl+alt+c p"
            },
            {
                "command": "calva.requireREPLUtilities",
                "key": "ctrl+alt+c ctrl+u"
            },
            {
                "command": "calva.lintFile",
                "key": "ctrl+alt+c l"
            },
            {
                "command": "calva.runNamespaceTests",
                "key": "ctrl+alt+c t"
            },
            {
                "command": "calva.runAllTests",
                "key": "ctrl+alt+c shift+t"
            },
            {
                "command": "calva.rerunTests",
                "key": "ctrl+alt+c ctrl+t"
            },
            {
                "command": "calva.runTestUnderCursor",
                "key": "ctrl+alt+c ctrl+alt+t"
            },
            {
                "command": "calva.loadNamespace",
                "key": "ctrl+alt+c ctrl+alt+n"
            },
            {
                "command": "calva.setREPLNamespace",
                "key": "ctrl+alt+c alt+n"
            },
            {
                "command": "calva.evalCurrentFormInREPLWindow",
                "key": "ctrl+alt+c ctrl+alt+e",
                "win": "ctrl+alt+c ctrl+alt+v"
            },
            {
                "command": "calva.evalCurrentTopLevelFormInREPLWindow",
                "key": "ctrl+alt+c ctrl+alt+space"
            },
            {
                "command": "paredit.forwardSexp",
                "key": "ctrl+alt+right",
                "when": "!sideBarFocus && !panelFocus && calva:pareditValid && paredit:keyMap =~ /original|strict/"
            },
            {
                "command": "paredit.backwardSexp",
                "key": "ctrl+alt+left",
                "when": "!sideBarFocus && !panelFocus && calva:pareditValid && paredit:keyMap =~ /original|strict/"
            },
            {
                "command": "paredit.forwardDownSexp",
                "key": "ctrl+down",
                "when": "!sideBarFocus && !panelFocus && calva:pareditValid && paredit:keyMap =~ /original|strict/"
            },
            {
                "command": "paredit.backwardUpSexp",
                "key": "ctrl+up",
                "when": "!sideBarFocus && !panelFocus && calva:pareditValid && paredit:keyMap =~ /original|strict/"
            },
            {
                "command": "paredit.forwardUpSexp",
                "key": "ctrl+alt+up",
                "when": "!sideBarFocus && !panelFocus && calva:pareditValid && paredit:keyMap =~ /original|strict/"
            },
            {
                "command": "paredit.closeList",
                "key": "ctrl+alt+shift+right",
                "when": "!sideBarFocus && !panelFocus && calva:pareditValid && paredit:keyMap =~ /original|strict/"
            },
            {
                "command": "paredit.rangeForDefun",
                "key": "ctrl+alt+w space",
                "when": "!sideBarFocus && !panelFocus && calva:pareditValid && paredit:keyMap =~ /original|strict/"
            },
            {
                "command": "paredit.sexpRangeExpansion",
                "key": "ctrl+w",
                "when": "!sideBarFocus && !panelFocus && calva:pareditValid && paredit:keyMap =~ /original|strict/"
            },
            {
                "command": "paredit.sexpRangeContraction",
                "key": "ctrl+shift+w",
                "when": "!sideBarFocus && !panelFocus && calva:pareditValid && paredit:keyMap =~ /original|strict/"
            },
            {
                "command": "paredit.yankForwardSexp",
                "key": "ctrl+shift+c ctrl+right",
                "when": "!sideBarFocus && !panelFocus && calva:pareditValid && paredit:keyMap =~ /original|strict/"
            },
            {
                "command": "paredit.yankBackwardSexp",
                "key": "ctrl+shift+c ctrl+left",
                "when": "!sideBarFocus && !panelFocus && calva:pareditValid && paredit:keyMap =~ /original|strict/"
            },
            {
                "command": "paredit.yankForwardDownSexp",
                "key": "ctrl+shift+c ctrl+down",
                "when": "!sideBarFocus && !panelFocus && calva:pareditValid && paredit:keyMap =~ /original|strict/"
            },
            {
                "command": "paredit.yankBackwardUpSexp",
                "key": "ctrl+shift+c ctrl+up",
                "when": "!sideBarFocus && !panelFocus && calva:pareditValid && paredit:keyMap =~ /original|strict/"
            },
            {
                "command": "paredit.yankCloseList",
                "key": "ctrl+shift+c ctrl+alt+right",
                "when": "!sideBarFocus && !panelFocus && calva:pareditValid && paredit:keyMap =~ /original|strict/"
            },
            {
                "command": "paredit.yankRangeForDefun",
                "key": "ctrl+shift+c space",
                "when": "!sideBarFocus && !panelFocus && calva:pareditValid && paredit:keyMap =~ /original|strict/"
            },
            {
                "command": "paredit.cutForwardSexp",
                "key": "ctrl+shift+x right",
                "when": "!sideBarFocus && !panelFocus && calva:pareditValid && paredit:keyMap =~ /original|strict/"
            },
            {
                "command": "paredit.cutBackwardSexp",
                "key": "ctrl+shift+x left",
                "when": "!sideBarFocus && !panelFocus && calva:pareditValid && paredit:keyMap =~ /original|strict/"
            },
            {
                "command": "paredit.cutForwardDownSexp",
                "key": "ctrl+shift+x down",
                "when": "!sideBarFocus && !panelFocus && calva:pareditValid && paredit:keyMap =~ /original|strict/"
            },
            {
                "command": "paredit.cutBackwardUpSexp",
                "key": "ctrl+shift+x up",
                "when": "!sideBarFocus && !panelFocus && calva:pareditValid && paredit:keyMap =~ /original|strict/"
            },
            {
                "command": "paredit.cutCloseList",
                "key": "ctrl+shift+x ctrl+alt+right",
                "when": "!sideBarFocus && !panelFocus && calva:pareditValid && paredit:keyMap =~ /original|strict/"
            },
            {
                "command": "paredit.cutRangeForDefun",
                "key": "ctrl+shift+x space",
                "when": "!sideBarFocus && !panelFocus && calva:pareditValid && paredit:keyMap =~ /original|strict/"
            },
            {
                "command": "paredit.slurpSexpForward",
                "key": "ctrl+right",
                "when": "!sideBarFocus && !panelFocus && calva:pareditValid && paredit:keyMap =~ /original|strict/"
            },
            {
                "command": "paredit.slurpSexpBackward",
                "key": "ctrl+shift+left",
                "when": "!sideBarFocus && !panelFocus && calva:pareditValid && paredit:keyMap =~ /original|strict/"
            },
            {
                "command": "paredit.barfSexpForward",
                "key": "ctrl+left",
                "when": "!sideBarFocus && !panelFocus && calva:pareditValid && paredit:keyMap =~ /original|strict/"
            },
            {
                "command": "paredit.barfSexpBackward",
                "key": "ctrl+shift+right",
                "when": "!sideBarFocus && !panelFocus && calva:pareditValid && paredit:keyMap =~ /original|strict/"
            },
            {
                "command": "paredit.spliceSexp",
                "key": "ctrl+alt+s",
                "when": "!sideBarFocus && !panelFocus && calva:pareditValid && paredit:keyMap =~ /original|strict/"
            },
            {
                "command": "paredit.splitSexp",
                "key": "ctrl+alt+shift+s",
                "when": "!sideBarFocus && !panelFocus && calva:pareditValid && paredit:keyMap =~ /original|strict/"
            },
            {
                "command": "paredit.killSexpForward",
                "key": "ctrl+delete",
                "mac": "ctrl+shift+backspace",
                "when": "!sideBarFocus && !panelFocus && calva:pareditValid && paredit:keyMap =~ /original|strict/"
            },
            {
                "command": "paredit.killSexpBackward",
                "key": "ctrl+backspace",
                "when": "!sideBarFocus && !panelFocus && calva:pareditValid && paredit:keyMap =~ /original|strict/"
            },
            {
                "command": "paredit.spliceSexpKillForward",
                "key": "ctrl+alt+down",
                "when": "!sideBarFocus && !panelFocus && calva:pareditValid && paredit:keyMap =~ /original|strict/"
            },
            {
                "command": "paredit.spliceSexpKillBackward",
                "key": "ctrl+alt+up",
                "when": "!sideBarFocus && !panelFocus && calva:pareditValid && paredit:keyMap =~ /original|strict/"
            },
            {
                "command": "paredit.wrapAroundParens",
                "key": "ctrl+alt+shift+9",
                "when": "!sideBarFocus && !panelFocus && calva:pareditValid && paredit:keyMap =~ /original|strict/"
            },
            {
                "command": "paredit.wrapAroundSquare",
                "key": "ctrl+alt+[",
                "when": "!sideBarFocus && !panelFocus && calva:pareditValid && paredit:keyMap =~ /original|strict/"
            },
            {
                "command": "paredit.wrapAroundCurly",
                "key": "ctrl+alt+shift+[",
                "when": "!sideBarFocus && !panelFocus && calva:pareditValid && paredit:keyMap =~ /original|strict/"
            },
            {
                "command": "paredit.indentRange",
                "key": "ctrl+alt+i",
                "when": "!sideBarFocus && !panelFocus && calva:pareditValid && paredit:keyMap =~ /original|strict/"
            },
            {
                "command": "paredit.deleteForward",
                "key": "delete",
                "mac": "shift+backspace",
                "when": "editorLangId =~ /clojure|scheme|lisp/ && paredit:keyMap == strict && editorTextFocus && !editorReadOnly && !editorHasMultipleSelections"
            },
            {
                "command": "paredit.deleteBackward",
                "key": "backspace",
                "when": "editorLangId =~ /clojure|scheme|lisp/ && paredit:keyMap == strict && editorTextFocus && !editorReadOnly && !editorHasMultipleSelections"
            },
            {
                "command": "deleteRight",
                "key": "ctrl+alt+delete",
                "mac": "alt+shift+backspace",
                "when": "!sideBarFocus && !panelFocus && calva:pareditValid && paredit:keyMap =~ /original|strict/"
            },
            {
                "command": "deleteLeft",
                "key": "ctrl+alt+backspace",
                "when": "!sideBarFocus && !panelFocus && calva:pareditValid && paredit:keyMap =~ /original|strict/"
            },
            {
                "command": "calva-fmt.formatCurrentForm",
                "key": "tab",
                "when": "editorLangId == clojure && editorTextFocus && !editorReadOnly && !inSnippetMode && !suggestWidgetVisible && !hasOtherSuggestions"
            },
            {
                "command": "calva-fmt.alignCurrentForm",
                "key": "ctrl+alt+l",
                "when": "editorLangId == clojure && editorTextFocus && !editorReadOnly && !suggestWidgetVisible && !hasOtherSuggestions"
            },
            {
                "command": "calva-fmt.inferParens",
                "key": "ctrl+alt+p",
                "when": "editorLangId == clojure && editorTextFocus && !editorReadOnly && !suggestWidgetVisible && !hasOtherSuggestions"
            },
            {
                "command": "calva-fmt.tabIndent",
                "key": "ctrl+i",
                "when": "editorLangId == clojure && editorTextFocus && !editorReadOnly && !suggestWidgetVisible && !hasOtherSuggestions"
            },
            {
                "command": "calva-fmt.tabDedent",
                "key": "shift+ctrl+i",
                "when": "editorLangId == clojure && editorTextFocus && !editorReadOnly && !suggestWidgetVisible && !hasOtherSuggestions"
            }
        ],
        "menus": {
            "commandPalette": [
                {
                    "command": "calva.jackInOrConnect",
                    "when": "false"
                }
            ]
        }
    },
    "scripts": {
        "clean": "rimraf ./out && rimraf ./tsconfig.tsbuildinfo && rimraf ./cljs-out",
        "compile-cljs": "npx shadow-cljs compile :calva-lib :test",
        "prewatch": "npm run clean && npm run compile-cljs",
        "watch": "concurrently \"webpack --mode development --watch\" \"tsc -watch -p ./tsconfig.json\"",
        "release-cljs": "npx shadow-cljs release :calva-lib",
        "update-grammar": "node ./calva/calva-fmt/update-grammar.js ./calva/calva-fmt/atom-language-clojure/grammars/clojure.cson clojure.tmLanguage.json",
        "release": "npm i && npm run clean && npm run update-grammar && npm run release-cljs && webpack --mode production",
        "postrelease": "rimraf ./out/cljs-lib",
        "vscode:prepublish": "npm run release",
        "bump-version": "npm set git-tag-version false && npm version patch",
        "postinstall": "node ./node_modules/vscode/bin/install",
        "NOT-USED-start": "ts-node --inspect=5858 webview-src/server/main.ts",
        "NOT-USED-repl-window-dev-server": "concurrently \"npx nodemon -- ./webview-src/client/index.js\" \"npx webpack-dev-server\""
    },
    "dependencies": {
        "@types/escape-html": "0.0.20",
        "@types/mocha": "^2.2.42",
        "@types/node": "^7.10.6",
        "@types/universal-analytics": "^0.4.2",
        "@types/uuid": "^3.4.4",
        "acorn": "^6.1.1",
        "ansi-to-html": "^0.6.11",
        "escape-html": "^1.0.3",
        "find": "0.2.9",
        "immutable": "3.8.1",
        "immutable-cursor": "2.0.1",
        "jszip": "3.1.3",
        "lodash": "^4.17.14",
        "net": "1.0.2",
        "npm": "^6.10.0",
        "open": "^6.3.0",
        "paredit.js": "^0.3.6",
        "parinfer": "^3.12.0",
        "universal-analytics": "^0.4.20",
        "vscode-extension-telemetry": "0.0.15",
        "wsl-path": "^1.1.0"
    },
    "devDependencies": {
        "concurrently": "^4.1.0",
        "cson-parser": "^4.0.1",
        "css-loader": "^2.1.1",
        "dart-sass-loader": "^1.0.0",
        "eslint": "^4.19.1",
        "eslint-config-standard": "^11.0.0",
        "eslint-plugin-import": "^2.17.3",
        "eslint-plugin-node": "^6.0.1",
        "eslint-plugin-promise": "^3.7.0",
        "eslint-plugin-standard": "^3.0.1",
        "file-loader": "^3.0.1",
        "json": "^9.0.6",
        "node-gyp": "^5.0.0",
        "nodemon": "^1.19.1",
        "rimraf": "^2.7.1",
        "sass": "^1.0.0-beta.3",
        "shadow-cljs": "^2.8.52",
        "style-loader": "^0.23.1",
        "tar": "^4.4.10",
        "ts-loader": "^5.4.5",
        "tslint": "^5.17.0",
        "typescript": "^3.5.1",
        "url-loader": "^1.1.2",
        "vsce": "^1.66.0",
        "vscode": "^1.1.34",
        "webpack": "^4.33.0",
<<<<<<< HEAD
        "webpack-cli": "^3.3.3",
=======
        "webpack-cli": "^3.3.5",
>>>>>>> ca2cc899
        "webpack-dev-server": "^3.8.0"
    }
}<|MERGE_RESOLUTION|>--- conflicted
+++ resolved
@@ -3,11 +3,7 @@
     "displayName": "Calva: Clojure & Clojurescript Interactive Programming",
     "description": "Integrated REPL, formatter, Paredit, and more. Powered by nREPL.",
     "icon": "assets/calva.png",
-<<<<<<< HEAD
-    "version": "2.0.39",
-=======
     "version": "2.0.41",
->>>>>>> ca2cc899
     "publisher": "betterthantomorrow",
     "author": {
         "name": "Better Than Tomorrow",
@@ -1251,11 +1247,7 @@
         "vsce": "^1.66.0",
         "vscode": "^1.1.34",
         "webpack": "^4.33.0",
-<<<<<<< HEAD
-        "webpack-cli": "^3.3.3",
-=======
         "webpack-cli": "^3.3.5",
->>>>>>> ca2cc899
         "webpack-dev-server": "^3.8.0"
     }
 }