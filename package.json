{
    "name": "calva",
    "displayName": "Calva: Clojure & ClojureScript Interactive Programming",
    "description": "Integrated REPL, formatter, Paredit, and more. Powered by nREPL.",
    "icon": "assets/calva.png",
    "version": "2.0.131",
    "publisher": "betterthantomorrow",
    "author": {
        "name": "Better Than Tomorrow",
        "email": "pez@pezius.com"
    },
    "repository": {
        "type": "git",
        "url": "https://github.com/BetterThanTomorrow/calva.git"
    },
    "license": "MIT",
    "engines": {
        "vscode": "^1.45.0"
    },
    "categories": [
        "Programming Languages",
        "Formatters",
        "Linters",
        "Debuggers",
        "Other"
    ],
    "keywords": [
        "Clojure",
        "ClojureScript",
        "Cider",
        "REPL",
        "Formatting",
        "Pretty",
        "EDN",
        "Interactive Programming",
        "bracket",
        "rainbow"
    ],
    "galleryBanner": {
        "color": "#EFEFEF",
        "theme": "light"
    },
    "badges": [
        {
            "url": "https://img.shields.io/badge/clojurians-calva--dev-blue.svg?logo=slack",
            "href": "https://clojurians.slack.com/messages/calva/",
            "description": "Let's talk in the #calva channel at the Clojurians Slack"
        }
    ],
    "activationEvents": [
        "onLanguage:clojure",
        "onCommand:calva.jackIn",
        "onCommand:calva.jackInOrConnect",
        "onCommand:calva.connect",
        "onCommand:calva.connectNonProjectREPL",
        "workspaceContains:**/project.clj",
        "workspaceContains:**/shadow-cljs.edn",
        "workspaceContains:**/deps.edn",
        "onDebugResolve:type"
    ],
    "main": "./out/extension",
    "extensionPack": [
        "borkdude.clj-kondo"
    ],
    "contributes": {
        "debuggers": [
            {
                "type": "clojure",
                "label": "Calva Debug",
                "program": "./out/debugAdapter.js",
                "runtime": "node"
            }
        ],
        "languages": [
            {
                "id": "clojure",
                "aliases": [
                    "Clojure",
                    "clojure"
                ],
                "extensions": [
                    ".clj",
                    ".cljs",
                    ".cljc",
                    ".cljx",
                    ".clojure",
                    ".edn",
                    ".joke",
                    ".boot",
                    ".calva-repl"
                ]
            }
        ],
        "grammars": [
            {
                "language": "clojure",
                "scopeName": "source.clojure",
                "path": "./clojure.tmLanguage.json"
            }
        ],
        "configurationDefaults": {
            "[clojure]": {
                "editor.wordSeparators": "\t ()\"':,;~@#$%^&{}[]`",
                "editor.autoClosingBrackets": "always",
                "editor.autoClosingQuotes": "always",
                "editor.formatOnType": true,
                "editor.autoIndent": "full",
                "editor.formatOnPaste": true,
                "files.trimTrailingWhitespace": false,
                "editor.matchBrackets": "never",
<<<<<<< HEAD
=======
                "editor.renderIndentGuides": false,
>>>>>>> d76520f6
                "editor.parameterHints.enabled": false
            }
        },
        "configuration": [
            {
                "type": "object",
                "title": "Calva",
                "properties": {
                    "calva.prettyPrintingOptions": {
                        "type": "object",
                        "description": "Settings for Calva's pretty printing",
                        "properties": {
                            "enabled": {
                                "type": "boolean",
                                "description": "Should evaluations be pretty printed?"
                            },
                            "printEngine": {
                                "type": "string",
                                "description": "The print engine to use. 'calva' means that the nREPL server will first plain print it and then Calva will prettify. The other options will make the server use the chosen printer-function to print the result, and Calva will not reformat it.",
                                "enum": [
                                    "calva",
                                    "pprint",
                                    "fipp",
                                    "puget",
                                    "zprint"
                                ]
                            },
                            "width": {
                                "type": "number",
                                "description": "The width of the printing. Or line length... Hmmm, you get it, I hope."
                            },
                            "maxLength": {
                                "type": [
                                    "number",
                                    "null"
                                ],
                                "description": "The maximum number of forms to print of each collection. For no limit, do not include this in your setting. See https://clojuredocs.org/clojure.core/*print-length*"
                            },
                            "maxDepth": {
                                "type": [
                                    "number",
                                    "null"
                                ],
                                "description": "The maximum number of levels deep the printing will go in nested objects. For no limit, do not include this in your setting. Does not exist for `puget`. See also https://clojuredocs.org/clojure.core/*print-level*"
                            }
                        },
                        "required": [
                            "enabled",
                            "printEngine"
                        ],
                        "default": {
                            "enabled": true,
                            "printEngine": "pprint",
                            "width": 120,
                            "maxLength": 50
                        }
                    },
                    "clojure.format.enable": {
                        "type": "boolean",
                        "default": true,
                        "description": "Enable/disable calva-fmt as Clojure formatter"
                    },
                    "calva.evalOnSave": {
                        "type": "boolean",
                        "default": false,
                        "description": "Run load-file when opening a new file and on file save"
                    },
                    "calva.testOnSave": {
                        "type": "boolean",
                        "default": false,
                        "description": "Run namespace tests on file save"
                    },
                    "calva.showDocstringInParameterHelp": {
                        "type": "boolean",
                        "default": false,
                        "description": "Show the docstring in the parameter hints"
                    },
                    "calva.statusColor": {
                        "type": "object",
                        "description": "Configuration for custom coloring of the statusbar.",
                        "properties": {
                            "disconnectedColor": {
                                "type": "string",
                                "default": "#c0c0c0",
                                "pattern": "#([A-Fa-f0-9]{6}|[A-Fa-f0-9]{3})",
                                "description": "Foreground color for the disconnected status"
                            },
                            "launchingColor": {
                                "type": "string",
                                "default": "#fdd023",
                                "pattern": "#([A-Fa-f0-9]{6}|[A-Fa-f0-9]{3})",
                                "description": "Foreground color for the launching status"
                            },
                            "connectedStatusColor": {
                                "type": "string",
                                "default": "#fdd023",
                                "pattern": "#([A-Fa-f0-9]{6}|[A-Fa-f0-9]{3})",
                                "description": "Foreground color for the connected status"
                            },
                            "typeStatusColor": {
                                "type": "string",
                                "default": "#91dc47",
                                "pattern": "#([A-Fa-f0-9]{6}|[A-Fa-f0-9]{3})",
                                "description": "Foreground color for the type status"
                            }
                        },
                        "default": {
                            "disconnectedColor": "#c0c0c0",
                            "launchingColor": "#fdd023",
                            "connectedStatusColor": "#fdd023",
                            "typeStatusColor": "#91dc47"
                        }
                    },
                    "calva.customCljsRepl": {
                        "deprecationMessage": "This settings is deprecated. Use `cljsType` in a `calva.replConnectSequences` item instead.",
                        "type": "object",
                        "default": null,
                        "description": "Configuration for custom any CLJS REPL type your project may use",
                        "$schema": "http://json-schema.org/draft-06/schema#",
                        "properties": {
                            "name": {
                                "type": "string",
                                "default": "My Custom CLJS REPL",
                                "description": "Name of your custom config (used in picker menus)"
                            },
                            "startCode": {
                                "type": "string",
                                "description": "Clojure code that starts the CLJS REPL"
                            },
                            "tellUserToStartRegExp": {
                                "type": "string",
                                "description": "When this pattern is matched in the stdout of the `startCode`, Calva will instruct the user to start the cljs app (so that Calva can connect)."
                            },
                            "printThisLineRegExp": {
                                "type": "string",
                                "description": "Any lines in the stdout of `startCode` matching this regexp will be printed to `Calva says`. One use for it is to help the user know how to start the cljs app."
                            },
                            "connectedRegExp": {
                                "type": "string",
                                "default": "To quit, type: :cljs/quit",
                                "description": "A pattern/string that Calva can look for in the stdout of the `startCode` to determine when the REPL is connected. (The default often works well)"
                            }
                        },
                        "required": [
                            "name",
                            "startCode",
                            "connectedRegExp"
                        ]
                    },
                    "calva.jackInEnv": {
                        "type": "object",
                        "default": {},
                        "description": "Specifies any environment variables your project needs. (Probably mostly for your Workspace Settings.)"
                    },
                    "calva.openBrowserWhenFigwheelStarted": {
                        "type": "boolean",
                        "default": true,
                        "description": "(lein-figwheel only) Should Calva open the Figwheel app for you when Figwheel has been started?"
                    },
                    "calva.customREPLCommandSnippets": {
                        "type": "array",
                        "default": [],
                        "description": "Configuration for the command **Run Custom REPL Command**",
                        "$schema": "http://json-schema.org/draft-06/schema#",
                        "items": {
                            "title": "replCommand",
                            "type": "object",
                            "properties": {
                                "name": {
                                    "type": "string",
                                    "description": "Name this command so that it is easy to pick from the menu."
                                },
                                "snippet": {
                                    "type": [
                                        "string",
                                        "array"
                                    ],
                                    "description": "Command to send to the REPL"
                                },
                                "ns": {
                                    "type": "string",
                                    "description": "(optional) Namespace to evaluate the command in. If omitted the command will be executed in whatever namespace the output/REPL window has at the moment."
                                },
                                "repl": {
                                    "type": "string",
                                    "description": "Choose which REPL should the code should be evaluated in.",
                                    "enum": [
                                        "clj",
                                        "cljs"
                                    ]
                                }
                            },
                            "required": [
                                "name",
                                "snippet",
                                "repl"
                            ]
                        }
                    },
                    "calva.myLeinProfiles": {
                        "type": "array",
                        "description": "At Jack in, any profiles listed here will be added to the profiles found in the `project.clj` file.",
                        "items": {
                            "type": "string"
                        }
                    },
                    "calva.myCljAliases": {
                        "type": "array",
                        "description": "At Jack in, any aliases listed here will be added to the aliases found in the project's `deps.edn` file.",
                        "items": {
                            "type": "string"
                        }
                    },
                    "calva.replConnectSequences": {
                        "type": "array",
                        "description": "For when your project needs a custom REPL connect sequence.",
                        "items": {
                            "type": "object",
                            "required": [
                                "name",
                                "projectType",
                                "cljsType"
                            ],
                            "properties": {
                                "name": {
                                    "type": "string",
                                    "description": "This will show up in the Jack-in quick-pick menu when you start Jack-in if you have more than one sequence configured."
                                },
                                "projectType": {
                                    "type": "string",
                                    "description": "Select one of the project types supported by Calva.",
                                    "enum": [
                                        "Leiningen",
                                        "Clojure CLI",
                                        "shadow-cljs",
                                        "lein-shadow",
                                        "generic"
                                    ]
                                },
                                "nReplPortFile": {
                                    "type": "array",
                                    "description": "An array of path segments with the project root-relative path to the nREPL port file for this connect sequence. E.g. For shadow-cljs this would be [\".shadow-cljs\", \"nrepl.port\"]",
                                    "items": {
                                        "type": "string"
                                    }
                                },
                                "afterCLJReplJackInCode": {
                                    "type": "string",
                                    "description": "Here you can give Calva some Clojure code to evaluate in the CLJ REPL, once it has been created.",
                                    "required": false
                                },
                                "menuSelections": {
                                    "type": "object",
                                    "description": "Pre-selected menu options. If a selection is made here. Calva won't prompt for it.",
                                    "properties": {
                                        "leinProfiles": {
                                            "type": "array",
                                            "description": "At Jack-in to a Leiningen project, use these profiles to launch the repl.",
                                            "items": {
                                                "type": "string"
                                            }
                                        },
                                        "leinAlias": {
                                            "description": "At Jack-in to a Leiningen project, launch with this alias. Set to null to launch with Calva's default task (a headless repl).",
                                            "anyOf": [
                                                {
                                                    "type": "string"
                                                },
                                                {
                                                    "type": "null"
                                                }
                                            ]
                                        },
                                        "cljAliases": {
                                            "type": "array",
                                            "description": "At Jack-in to a Clojure CLI project, use these aliases to launch the repl.",
                                            "items": {
                                                "type": "string"
                                            }
                                        },
                                        "cljsLaunchBuilds": {
                                            "type": "array",
                                            "description": "The cljs builds to start/watch at Jack-in/connect.",
                                            "items": {
                                                "type": "string"
                                            }
                                        },
                                        "cljsDefaultBuild": {
                                            "type": "string",
                                            "description": "Which cljs build to attach to at the initial connect."
                                        }
                                    }
                                },
                                "cljsType": {
                                    "description": "Either a built in type, or an object configuring a custom type. If omitted Calva will show a menu with the built-in types.",
                                    "anyOf": [
                                        {
                                            "type": "string",
                                            "enum": [
                                                "Figwheel Main",
                                                "lein-figwheel",
                                                "shadow-cljs",
                                                "Nashorn",
                                                "none"
                                            ]
                                        },
                                        {
                                            "type": "object",
                                            "required": [
                                                "connectCode",
                                                "dependsOn"
                                            ],
                                            "properties": {
                                                "dependsOn": {
                                                    "type": "string",
                                                    "enum": [
                                                        "Figwheel Main",
                                                        "lein-figwheel",
                                                        "shadow-cljs",
                                                        "Nashorn",
                                                        "User provided"
                                                    ],
                                                    "description": "The ClojureScript REPL dependencies this customization needs. NB: If it is `User provided`, then you need to provide the dependencies in the project, or launch with an alias (deps.edn), profile (Leiningen), or build (shadow-cljs) that provides the dependencies needed."
                                                },
                                                "buildsRequired": {
                                                    "type": "boolean",
                                                    "description": "If the repl type requires that builds are started in order to connect to them, set this to true."
                                                },
                                                "isStarted": {
                                                    "type": "boolean",
                                                    "description": "For cljs repls that Calva does not need to start, set this to true. (If you base your custom cljs repl on shadow-cljs workflow, for instance.)"
                                                },
                                                "startCode": {
                                                    "type": "string",
                                                    "description": "Clojure code to be evaluated to create and/or start your custom CLJS REPL."
                                                },
                                                "isReadyToStartRegExp": {
                                                    "type": "string",
                                                    "description": "A regular expression which, when matched in the stdout from the startCode evaluation, will make Calva continue with connecting the REPL, and to prompt the user to start the application. If omitted and there is startCode Calva will continue when that code is evaluated."
                                                },
                                                "openUrlRegExp": {
                                                    "type": "string",
                                                    "description": "A regular expression, matched against the stdout of cljsType evaluations, for extracting the URL with which the app can be started. The expression should have a capturing group named 'url'. E.g. \\”Open URL: (?<url>\\S+)\\”",
                                                    "default": "Open(ing)? URL (?<url>\\S+)"
                                                },
                                                "shouldOpenUrl": {
                                                    "type": "boolean",
                                                    "description": "Choose if Calva should automatically open the URL for you or not."
                                                },
                                                "connectCode": {
                                                    "type": "string",
                                                    "description": "Clojure code to be evaluated to convert the REPL to a CLJS REPL that Calva can use to connect to the application."
                                                },
                                                "isConnectedRegExp": {
                                                    "type": "string",
                                                    "description": "A regular expression which, when matched in the stdout of the connectCode evaluation, will tell Calva that the application is connected.",
                                                    "default": "To quit, type: :cljs/quit"
                                                },
                                                "printThisLineRegExp": {
                                                    "type": "string",
                                                    "description": "A regular expression which, when matched in the stdout from any code evaluations in the cljsType, will make the matched text be printed to the Calva says Output channel."
                                                }
                                            }
                                        }
                                    ]
                                }
                            }
                        }
                    },
                    "calva.enableJSCompletions": {
                        "type": "boolean",
                        "description": "Should Calva use suitible and bring you JavaScript completions? This is an experimental cider-nrepl feature. Disable if completions start to throw errors.",
                        "default": true
                    },
                    "calva.openCalvaSaysOnStart": {
                        "type": "boolean",
                        "markdownDescription": "By default, the **Calva says** window opens on startup.",
                        "default": true
                    },
                    "calva.keybindingsEnabled": {
                        "type": "boolean",
                        "description": "Activate keybindings.",
                        "default": true,
                        "scope": "window"
                    }
                }
            },
            {
                "title": "Paredit",
                "type": "object",
                "properties": {
                    "calva.paredit.defaultKeyMap": {
                        "type": "string",
                        "description": "The default keymap to use for bindings when there is no custom binding.",
                        "default": "strict",
                        "enum": [
                            "original",
                            "strict",
                            "none"
                        ],
                        "scope": "window"
                    }
                }
            },
            {
                "title": "Calva-fmt",
                "type": "object",
                "properties": {
                    "calva.fmt.configPath": {
                        "type": "string",
                        "markdownDescription": "Path to [cljfmt](https://github.com/weavejester/cljfmt#configuration) configuration file. Absolute or relative to the project root directory."
                    },
                    "calva.fmt.formatAsYouType": {
                        "type": "boolean",
                        "default": true,
                        "description": "Auto-adjust indentation and format as you enter new lines."
                    },
                    "calva.fmt.newIndentEngine": {
                        "type": "boolean",
                        "default": true,
                        "markdownDescription": "Use the structural editor for indentation (instead of `cljfmt`)."
                    }
                }
            },
            {
                "type": "object",
                "title": "Calva Highlight",
                "properties": {
                    "calva.highlight.enableBracketColors": {
                        "type": "boolean",
                        "default": true,
                        "description": "Enable rainbow brackets",
                        "scope": "resource"
                    },
                    "calva.highlight.rainbowIndentGuides": {
                        "type": "boolean",
                        "default": false,
                        "markdownDescription": "Use rainbow indent guides. (To use built-in indent guides, disable this and enable built-in guides in `[\"clojure\"]` scope.",
                        "scope": "resource"
                    },
                    "calva.highlight.highlightActiveIndent": {
                        "type": "boolean",
                        "default": true,
                        "description": "Highlight active indent with a guideline. (Unlike the VS Code built-in setting, this works independently of the rainbowIndentGuides setting.)",
                        "scope": "resource"
                    },
                    "calva.highlight.bracketColors": {
                        "type": "array",
                        "items": {
                            "type": "string"
                        },
                        "default": null,
                        "description": "Bracket colors",
                        "scope": "resource"
                    },
                    "calva.highlight.cycleBracketColors": {
                        "type": "boolean",
                        "default": true,
                        "description": "If nesting level is greater than amount of colors, start counting over",
                        "scope": "resource"
                    },
                    "calva.highlight.misplacedBracketStyle": {
                        "type": "object",
                        "default": null,
                        "description": "Style of misplaced bracket",
                        "scope": "resource"
                    },
                    "calva.highlight.matchedBracketStyle": {
                        "type": "object",
                        "default": null,
                        "description": "Style of pair bracket highlight",
                        "scope": "resource"
                    },
                    "calva.highlight.commentFormStyle": {
                        "type": "object",
                        "default": null,
                        "description": "Style of `(comment)` forms",
                        "scope": "resource"
                    },
                    "calva.highlight.ignoredFormStyle": {
                        "type": "object",
                        "default": null,
                        "description": "Style of `#_` ignored forms",
                        "scope": "resource"
                    }
                }
            }
        ],
        "commands": [
            {
                "command": "calva.debug.instrument",
                "title": "Instrument Top Level Form for Debugging",
                "category": "Calva Debug",
                "enablement": "editorLangId == clojure && calva:connected"
            },
            {
                "command": "calva.togglePrettyPrint",
                "title": "Toggle Pretty Printing for All Evaluations",
                "category": "Calva"
            },
            {
                "command": "calva.jackIn",
                "title": "Start a Project REPL and Connect (aka Jack-In)",
                "category": "Calva"
            },
            {
                "command": "calva.connect",
                "title": "Connect to a Running REPL Server in the Project",
                "category": "Calva"
            },
            {
                "command": "calva.connectNonProjectREPL",
                "title": "Connect to a Running REPL Server, not in Project",
                "category": "Calva"
            },
            {
                "command": "calva.disconnect",
                "title": "Disconnect from the REPL Server",
                "enablement": "calva:connected || calva:connecting || calva:launching",
                "category": "Calva"
            },
            {
                "command": "calva.jackInOrConnect",
                "title": "Jack-in or Connect to REPL Server",
                "enablement": "!calva:connected && !calva:connecting",
                "category": "Calva"
            },
            {
                "command": "calva.toggleCLJCSession",
                "title": "Toggle the REPL Connection (clj or cljs) used for CLJC Files",
                "enablement": "calva:connected",
                "category": "Calva"
            },
            {
                "command": "calva.selectCurrentForm",
                "title": "Select Current Form",
                "category": "Calva"
            },
            {
                "command": "calva.clearInlineResults",
                "title": "Clear Inline Evaluation Results",
                "category": "Calva"
            },
            {
                "command": "calva.interruptAllEvaluations",
                "title": "Interrupt Running Evaluations",
                "enablement": "calva:connected",
                "category": "Calva"
            },
            {
                "command": "calva.evaluateSelection",
                "title": "Evaluate Current Form",
                "enablement": "calva:connected",
                "category": "Calva"
            },
            {
                "command": "calva.evaluateCurrentTopLevelForm",
                "title": "Evaluate Top Level Form (defun)",
                "enablement": "calva:connected",
                "category": "Calva"
            },
            {
                "command": "calva.evaluateSelectionReplace",
                "title": "Evaluate Current Form and Replace it with the Result",
                "enablement": "calva:connected",
                "category": "Calva"
            },
            {
                "command": "calva.evaluateSelectionAsComment",
                "title": "Evaluate Current Form to Comment",
                "enablement": "calva:connected",
                "category": "Calva"
            },
            {
                "command": "calva.evaluateTopLevelFormAsComment",
                "title": "Evaluate Top Level Form (defun) to Comment",
                "enablement": "calva:connected",
                "category": "Calva"
            },
            {
                "command": "calva.copyLastResults",
                "title": "Copy Last Evaluation Result to Clipboard",
                "category": "Calva"
            },
            {
                "command": "calva.loadFile",
                "title": "Load Current File and Dependencies",
                "enablement": "calva:connected",
                "category": "Calva"
            },
            {
                "command": "calva.requireREPLUtilities",
                "title": "Require REPL utilities, like (doc) etcetera, into Current Namespace",
                "enablement": "calva:connected",
                "category": "Calva"
            },
            {
                "command": "calva.runNamespaceTests",
                "title": "Run Tests for Current Namespace",
                "enablement": "calva:connected",
                "category": "Calva"
            },
            {
                "command": "calva.runAllTests",
                "title": "Run All Tests",
                "enablement": "calva:connected",
                "category": "Calva"
            },
            {
                "command": "calva.rerunTests",
                "title": "Run Failing Tests Again",
                "enablement": "calva:connected",
                "category": "Calva"
            },
            {
                "command": "calva.runTestUnderCursor",
                "title": "Run Current Test",
                "enablement": "calva:connected",
                "category": "Calva"
            },
            {
                "command": "calva.runCustomREPLCommand",
                "title": "Run Custom REPL Command",
                "category": "Calva",
                "enablement": "calva:connected"
            },
            {
                "command": "calva.switchCljsBuild",
                "title": "Select CLJS Build Connection",
                "enablement": "calva:connected",
                "category": "Calva"
            },
            {
                "command": "calva.refresh",
                "title": "Refresh Changed Namespaces",
                "enablement": "calva:connected",
                "category": "Calva"
            },
            {
                "command": "calva.refreshAll",
                "title": "Refresh All Namespaces",
                "enablement": "calva:connected",
                "category": "Calva"
            },
            {
                "category": "Calva",
                "command": "calva.toggleKeybindingsEnabled",
                "title": "Toggle Keybindings Enabled"
            },
            {
                "category": "Calva Paredit",
                "command": "paredit.togglemode",
                "title": "Toggle Paredit Mode",
                "when": "paredit:keyMap =~ /original|strict/",
                "enablement": "paredit:keyMap =~ /original|strict/"
            },
            {
                "category": "Calva Paredit",
                "command": "paredit.forwardSexp",
                "title": "Forward Sexp"
            },
            {
                "category": "Calva Paredit",
                "command": "paredit.backwardSexp",
                "title": "Backward Sexp"
            },
            {
                "category": "Calva Paredit",
                "command": "paredit.forwardDownSexp",
                "title": "Forward Down Sexp"
            },
            {
                "category": "Calva Paredit",
                "command": "paredit.backwardDownSexp",
                "title": "Backward Down Sexp"
            },
            {
                "category": "Calva Paredit",
                "command": "paredit.backwardUpSexp",
                "title": "Backward Up Sexp"
            },
            {
                "category": "Calva Paredit",
                "command": "paredit.forwardUpSexp",
                "title": "Forward Up Sexp"
            },
            {
                "category": "Calva Paredit",
                "command": "paredit.closeList",
                "title": "Forward to List End/Close"
            },
            {
                "category": "Calva Paredit",
                "command": "paredit.selectForwardSexp",
                "title": "Select Forward Sexp"
            },
            {
                "category": "Calva Paredit",
                "command": "paredit.selectBackwardSexp",
                "title": "Select Backward Sexp"
            },
            {
                "category": "Calva Paredit",
                "command": "paredit.selectForwardDownSexp",
                "title": "Select Forward Down Sexp"
            },
            {
                "category": "Calva Paredit",
                "command": "paredit.selectBackwardDownSexp",
                "title": "Select Backward Down Sexp"
            },
            {
                "category": "Calva Paredit",
                "command": "paredit.selectBackwardUpSexp",
                "title": "Select Backward Up Sexp"
            },
            {
                "category": "Calva Paredit",
                "command": "paredit.selectForwardUpSexp",
                "title": "Select Forward Up Sexp"
            },
            {
                "category": "Calva Paredit",
                "command": "paredit.selectCloseList",
                "title": "Select Forward to List End/Close"
            },
            {
                "category": "Calva Paredit",
                "command": "paredit.selectOpenList",
                "title": "Select Backward to List Start/Open"
            },
            {
                "category": "Calva Paredit",
                "command": "paredit.rangeForDefun",
                "title": "Select Current Top Level (aka defun) Form"
            },
            {
                "category": "Calva Paredit",
                "command": "paredit.sexpRangeExpansion",
                "title": "Expand Selection"
            },
            {
                "category": "Calva Paredit",
                "command": "paredit.sexpRangeContraction",
                "title": "Shrink Selection"
            },
            {
                "category": "Calva Paredit",
                "command": "paredit.slurpSexpForward",
                "title": "Slurp Sexp Forward"
            },
            {
                "category": "Calva Paredit",
                "command": "paredit.slurpSexpBackward",
                "title": "Slurp Sexp Backward"
            },
            {
                "category": "Calva Paredit",
                "command": "paredit.barfSexpForward",
                "title": "Barf Sexp Forward"
            },
            {
                "category": "Calva Paredit",
                "command": "paredit.barfSexpBackward",
                "title": "Barf Sexp Backward"
            },
            {
                "category": "Calva Paredit",
                "command": "paredit.spliceSexp",
                "title": "Splice Sexp"
            },
            {
                "category": "Calva Paredit",
                "command": "paredit.splitSexp",
                "title": "Split Sexp"
            },
            {
                "category": "Calva Paredit",
                "command": "paredit.joinSexp",
                "title": "Join Sexp"
            },
            {
                "category": "Calva Paredit",
                "command": "paredit.raiseSexp",
                "title": "Raise Sexp"
            },
            {
                "category": "Calva Paredit",
                "command": "paredit.transpose",
                "title": "Transpose (Swap) the two Sexps Around the Cursor"
            },
            {
                "category": "Calva Paredit",
                "command": "paredit.dragSexprBackward",
                "title": "Drag Sexp Backward"
            },
            {
                "category": "Calva Paredit",
                "command": "paredit.dragSexprForward",
                "title": "Drag Sexp Forward"
            },
            {
                "category": "Calva Paredit",
                "command": "paredit.dragSexprBackwardUp",
                "title": "Drag Sexp Backward Up"
            },
            {
                "category": "Calva Paredit",
                "command": "paredit.dragSexprForwardDown",
                "title": "Drag Sexp Forward Down"
            },
            {
                "category": "Calva Paredit",
                "command": "paredit.dragSexprForwardUp",
                "title": "Drag Sexp Forward Up"
            },
            {
                "category": "Calva Paredit",
                "command": "paredit.dragSexprBackwardDown",
                "title": "Drag Sexp Backward Down"
            },
            {
                "category": "Calva Paredit",
                "command": "paredit.convolute",
                "title": "Convolute Sexp ¯\\_(ツ)_/¯"
            },
            {
                "category": "Calva Paredit",
                "command": "paredit.killSexpForward",
                "title": "Kill/Delete Sexp Forward"
            },
            {
                "category": "Calva Paredit",
                "command": "paredit.killSexpBackward",
                "title": "Kill/Delete Sexp Backward"
            },
            {
                "category": "Calva Paredit",
                "command": "paredit.killListForward",
                "title": "Kill/Delete Forward to End of List"
            },
            {
                "category": "Calva Paredit",
                "command": "paredit.killListBackward",
                "title": "Kill/Delete Backward to Start of List"
            },
            {
                "category": "Calva Paredit",
                "command": "paredit.spliceSexpKillForward",
                "title": "Splice & Kill/Delete Forward"
            },
            {
                "category": "Calva Paredit",
                "command": "paredit.spliceSexpKillBackward",
                "title": "Splice & Kill/Delete Backward"
            },
            {
                "category": "Calva Paredit",
                "command": "paredit.deleteForward",
                "title": "Delete Forward"
            },
            {
                "category": "Calva Paredit",
                "command": "paredit.deleteBackward",
                "title": "Delete Backward"
            },
            {
                "category": "Calva Paredit",
                "command": "paredit.forceDeleteForward",
                "title": "Force Delete Forward"
            },
            {
                "category": "Calva Paredit",
                "command": "paredit.forceDeleteBackward",
                "title": "Force Delete Backward"
            },
            {
                "category": "Calva Paredit",
                "command": "paredit.wrapAroundParens",
                "title": "Wrap Around ()"
            },
            {
                "category": "Calva Paredit",
                "command": "paredit.wrapAroundSquare",
                "title": "Wrap Around []"
            },
            {
                "category": "Calva Paredit",
                "command": "paredit.wrapAroundCurly",
                "title": "Wrap Around {}"
            },
            {
                "category": "Calva Paredit",
                "command": "paredit.wrapAroundQuote",
                "title": "Wrap Around \"\""
            },
            {
                "category": "Calva Paredit",
                "command": "paredit.rewrapParens",
                "title": "Rewrap ()"
            },
            {
                "category": "Calva Paredit",
                "command": "paredit.rewrapSquare",
                "title": "Rewrap []"
            },
            {
                "category": "Calva Paredit",
                "command": "paredit.rewrapCurly",
                "title": "Rewrap {}"
            },
            {
                "category": "Calva Paredit",
                "command": "paredit.rewrapQuote",
                "title": "Rewrap \"\""
            },
            {
                "command": "calva-fmt.formatCurrentForm",
                "title": "Format Current Form",
                "category": "Calva Format"
            },
            {
                "command": "calva-fmt.alignCurrentForm",
                "title": "Format and Align Current Form (recursively, experimental)",
                "category": "Calva Format"
            },
            {
                "command": "calva-fmt.inferParens",
                "title": "Infer Parens (from the indentation)",
                "category": "Calva Format"
            },
            {
                "command": "calva-fmt.tabIndent",
                "title": "Indent Line",
                "category": "Calva Format"
            },
            {
                "command": "calva-fmt.tabDedent",
                "title": "Dedent Line",
                "category": "Calva Format"
            },
            {
                "category": "Calva",
                "command": "calva.showOutputWindow",
                "title": "Show Output Window",
                "enablement": "calva:connected && !calva.outputWindowActive"
            },
            {
                "command": "calva.setOutputWindowNamespace",
                "title": "Switch Namespace in Output Window to Current Namespace",
                "enablement": "calva:connected",
                "category": "Calva"
            },
            {
                "command": "calva.sendCurrentFormToOutputWindow",
                "title": "Send Current Form to Output/REPL Window",
                "enablement": "calva:connected",
                "category": "Calva"
            },
            {
                "command": "calva.sendCurrentTopLevelFormToOutputWindow",
                "title": "Send Current Top Level Form to Output/REPL Window",
                "enablement": "calva:connected",
                "category": "Calva"
            },
            {
                "command": "calva.showPreviousReplHistoryEntry",
                "title": "Show Previous REPL History Entry",
                "enablement": "calva:connected && calva:outputWindowActive && calva:replHistoryCommandsActive",
                "category": "Calva"
            },
            {
                "command": "calva.showNextReplHistoryEntry",
                "title": "Show Next REPL History Entry",
                "enablement": "calva:connected && calva:outputWindowActive && calva:replHistoryCommandsActive",
                "category": "Calva"
            },
            {
                "command": "calva.clearReplHistory",
                "title": "Clear REPL History",
                "enablement": "calva:connected",
                "category": "Calva"
            }
        ],
        "keybindings": [
            {
                "command": "calva.tellAboutNewChordingKey",
                "key": "ctrl+alt+v",
                "when": "calva:keybindingsEnabled && editorLangId == clojure"
            },
            {
                "command": "calva.debug.instrument",
                "key": "ctrl+alt+c i",
                "when": "calva:keybindingsEnabled && editorLangId == clojure && calva:connected"
            },
            {
                "command": "calva.jackIn",
                "key": "ctrl+alt+c ctrl+alt+j",
                "when": "calva:keybindingsEnabled"
            },
            {
                "command": "calva.connect",
                "key": "ctrl+alt+c ctrl+alt+c",
                "when": "calva:keybindingsEnabled"
            },
            {
                "command": "calva.connectNonProjectREPL",
                "key": "ctrl+alt+c alt+c",
                "when": "calva:keybindingsEnabled"
            },
            {
                "command": "calva.toggleCLJCSession",
                "key": "ctrl+alt+c ctrl+alt+s",
                "when": "calva:keybindingsEnabled"
            },
            {
                "command": "calva.switchCljsBuild",
                "key": "ctrl+alt+c ctrl+alt+b",
                "when": "calva:keybindingsEnabled"
            },
            {
                "command": "calva.selectCurrentForm",
                "key": "ctrl+alt+c ctrl+s",
                "when": "calva:keybindingsEnabled"
            },
            {
                "command": "calva.clearInlineResults",
                "key": "escape",
                "when": "calva:keybindingsEnabled && editorTextFocus && !editorHasMultipleSelections && !editorHasSelection && !editorReadOnly && !hasOtherSuggestions && !parameterHintsVisible && !selectionAnchorSet && !suggestWidgetVisible && editorLangId == 'clojure'"
            },
            {
                "command": "calva.evaluateSelection",
                "key": "ctrl+alt+c e",
                "win": "ctrl+alt+c v",
                "when": "calva:keybindingsEnabled"
            },
            {
                "command": "calva.evaluateSelection",
                "key": "ctrl+enter",
                "when": "calva:keybindingsEnabled && editorTextFocus"
            },
            {
                "command": "calva.interruptAllEvaluations",
                "key": "ctrl+alt+c ctrl+alt+d",
                "when": "calva:keybindingsEnabled"
            },
            {
                "command": "calva.evaluateCurrentTopLevelForm",
                "key": "ctrl+alt+c space",
                "when": "calva:keybindingsEnabled"
            },
            {
                "command": "calva.evaluateCurrentTopLevelForm",
                "key": "alt+enter",
                "when": "calva:keybindingsEnabled && editorTextFocus"
            },
            {
                "command": "calva.evaluateSelectionReplace",
                "key": "ctrl+alt+c r",
                "when": "calva:keybindingsEnabled"
            },
            {
                "command": "calva.evaluateSelectionAsComment",
                "key": "ctrl+alt+c c",
                "when": "calva:keybindingsEnabled"
            },
            {
                "command": "calva.evaluateTopLevelFormAsComment",
                "key": "ctrl+alt+c ctrl+space",
                "when": "calva:keybindingsEnabled"
            },
            {
                "command": "calva.copyLastResults",
                "key": "ctrl+alt+c ctrl+c",
                "when": "calva:keybindingsEnabled"
            },
            {
                "command": "calva.loadFile",
                "key": "ctrl+alt+c enter",
                "when": "calva:keybindingsEnabled"
            },
            {
                "command": "calva.togglePrettyPrint",
                "key": "ctrl+alt+c p",
                "when": "calva:keybindingsEnabled"
            },
            {
                "command": "calva.requireREPLUtilities",
                "key": "ctrl+alt+c ctrl+u",
                "when": "calva:keybindingsEnabled"
            },
            {
                "command": "calva.runNamespaceTests",
                "key": "ctrl+alt+c t",
                "when": "calva:keybindingsEnabled"
            },
            {
                "command": "calva.runAllTests",
                "key": "ctrl+alt+c shift+t",
                "when": "calva:keybindingsEnabled"
            },
            {
                "command": "calva.rerunTests",
                "key": "ctrl+alt+c ctrl+t",
                "when": "calva:keybindingsEnabled"
            },
            {
                "command": "calva.runTestUnderCursor",
                "key": "ctrl+alt+c ctrl+alt+t",
                "when": "calva:keybindingsEnabled"
            },
            {
                "command": "calva.runCustomREPLCommand",
                "key": "ctrl+alt+c .",
                "when": "calva:keybindingsEnabled"
            },
            {
                "command": "calva.toggleKeybindingsEnabled",
                "key": "ctrl+alt+c ctrl+alt+k"
            },
            {
                "command": "paredit.togglemode",
                "key": "ctrl+alt+p ctrl+alt+m",
                "when": "calva:keybindingsEnabled && paredit:keyMap =~ /original|strict/"
            },
            {
                "command": "paredit.forwardSexp",
                "key": "ctrl+alt+right",
                "when": "calva:keybindingsEnabled && editorLangId == clojure && editorTextFocus && paredit:keyMap =~ /original|strict/"
            },
            {
                "command": "paredit.backwardSexp",
                "key": "ctrl+alt+left",
                "when": "calva:keybindingsEnabled && editorLangId == clojure && editorTextFocus && paredit:keyMap =~ /original|strict/"
            },
            {
                "command": "paredit.forwardDownSexp",
                "key": "ctrl+down",
                "when": "calva:keybindingsEnabled && editorLangId == clojure && editorTextFocus && paredit:keyMap =~ /original|strict/"
            },
            {
                "command": "paredit.backwardDownSexp",
                "key": "ctrl+alt+up",
                "when": "calva:keybindingsEnabled && editorLangId == clojure && editorTextFocus && paredit:keyMap =~ /original|strict/"
            },
            {
                "command": "paredit.forwardUpSexp",
                "key": "ctrl+alt+down",
                "when": "calva:keybindingsEnabled && editorLangId == clojure && editorTextFocus && paredit:keyMap =~ /original|strict/"
            },
            {
                "command": "paredit.backwardUpSexp",
                "key": "ctrl+up",
                "when": "calva:keybindingsEnabled && editorLangId == clojure && editorTextFocus && paredit:keyMap =~ /original|strict/"
            },
            {
                "command": "paredit.closeList",
                "key": "ctrl+end",
                "when": "calva:keybindingsEnabled && editorLangId == clojure && editorTextFocus && paredit:keyMap =~ /original|strict/"
            },
            {
                "command": "paredit.openList",
                "key": "ctrl+home",
                "when": "calva:keybindingsEnabled && editorLangId == clojure && editorTextFocus && paredit:keyMap =~ /original|strict/"
            },
            {
                "command": "paredit.selectForwardSexp",
                "key": "ctrl+shift+alt+right",
                "when": "calva:keybindingsEnabled && editorLangId == clojure && editorTextFocus && paredit:keyMap =~ /original|strict/"
            },
            {
                "command": "paredit.selectBackwardSexp",
                "key": "ctrl+shift+alt+left",
                "when": "calva:keybindingsEnabled && editorLangId == clojure && editorTextFocus && paredit:keyMap =~ /original|strict/"
            },
            {
                "command": "paredit.selectForwardDownSexp",
                "key": "ctrl+shift+down",
                "when": "calva:keybindingsEnabled && editorLangId == clojure && editorTextFocus && paredit:keyMap =~ /original|strict/"
            },
            {
                "command": "paredit.selectBackwardDownSexp",
                "key": "ctrl+shift+alt+up",
                "when": "calva:keybindingsEnabled && editorLangId == clojure && editorTextFocus && paredit:keyMap =~ /original|strict/"
            },
            {
                "command": "paredit.selectForwardUpSexp",
                "key": "ctrl+shift+alt+down",
                "when": "calva:keybindingsEnabled && editorLangId == clojure && editorTextFocus && paredit:keyMap =~ /original|strict/"
            },
            {
                "command": "paredit.selectBackwardUpSexp",
                "key": "ctrl+shift+up",
                "when": "calva:keybindingsEnabled && editorLangId == clojure && editorTextFocus && paredit:keyMap =~ /original|strict/"
            },
            {
                "command": "paredit.selectCloseList",
                "key": "ctrl+shift+end",
                "when": "calva:keybindingsEnabled && editorLangId == clojure && editorTextFocus && paredit:keyMap =~ /original|strict/"
            },
            {
                "command": "paredit.selectOpenList",
                "key": "ctrl+shift+home",
                "when": "calva:keybindingsEnabled && editorLangId == clojure && editorTextFocus && paredit:keyMap =~ /original|strict/"
            },
            {
                "command": "paredit.rangeForDefun",
                "key": "ctrl+alt+w space",
                "when": "calva:keybindingsEnabled && editorLangId == clojure && editorTextFocus && paredit:keyMap =~ /original|strict/"
            },
            {
                "command": "paredit.sexpRangeExpansion",
                "key": "ctrl+w",
                "when": "calva:keybindingsEnabled && editorLangId == clojure && editorTextFocus && paredit:keyMap =~ /original|strict/"
            },
            {
                "command": "paredit.sexpRangeContraction",
                "key": "ctrl+shift+w",
                "when": "calva:keybindingsEnabled && editorLangId == clojure && editorTextFocus && paredit:keyMap =~ /original|strict/"
            },
            {
                "command": "paredit.slurpSexpForward",
                "key": "ctrl+right",
                "when": "calva:keybindingsEnabled && editorLangId == clojure && editorTextFocus && paredit:keyMap =~ /original|strict/"
            },
            {
                "command": "paredit.slurpSexpBackward",
                "key": "ctrl+shift+left",
                "when": "calva:keybindingsEnabled && editorLangId == clojure && editorTextFocus && paredit:keyMap =~ /original|strict/"
            },
            {
                "command": "paredit.barfSexpForward",
                "key": "ctrl+left",
                "when": "calva:keybindingsEnabled && editorLangId == clojure && editorTextFocus && paredit:keyMap =~ /original|strict/"
            },
            {
                "command": "paredit.barfSexpBackward",
                "key": "ctrl+shift+right",
                "when": "calva:keybindingsEnabled && editorLangId == clojure && editorTextFocus && paredit:keyMap =~ /original|strict/"
            },
            {
                "command": "paredit.spliceSexp",
                "key": "ctrl+alt+s",
                "when": "calva:keybindingsEnabled && editorLangId == clojure && editorTextFocus && paredit:keyMap =~ /original|strict/"
            },
            {
                "command": "paredit.splitSexp",
                "key": "ctrl+shift+s",
                "when": "calva:keybindingsEnabled && editorLangId == clojure && editorTextFocus && paredit:keyMap =~ /original|strict/"
            },
            {
                "command": "paredit.joinSexp",
                "key": "ctrl+shift+j",
                "when": "calva:keybindingsEnabled && editorLangId == clojure && editorTextFocus && paredit:keyMap =~ /original|strict/"
            },
            {
                "command": "paredit.raiseSexp",
                "key": "ctrl+alt+p ctrl+alt+r",
                "when": "calva:keybindingsEnabled && editorLangId == clojure && editorTextFocus && paredit:keyMap =~ /original|strict/"
            },
            {
                "command": "paredit.transpose",
                "key": "ctrl+alt+t",
                "when": "calva:keybindingsEnabled && editorLangId == clojure && editorTextFocus && paredit:keyMap =~ /original|strict/"
            },
            {
                "command": "paredit.dragSexprBackward",
                "key": "ctrl+shift+alt+b",
                "when": "calva:keybindingsEnabled && editorLangId == clojure && editorTextFocus && paredit:keyMap =~ /original|strict/"
            },
            {
                "command": "paredit.dragSexprForward",
                "key": "ctrl+shift+alt+f",
                "when": "calva:keybindingsEnabled && editorLangId == clojure && editorTextFocus && paredit:keyMap =~ /original|strict/"
            },
            {
                "command": "paredit.dragSexprBackwardUp",
                "key": "ctrl+shift+alt+u",
                "when": "calva:keybindingsEnabled && editorLangId == clojure && editorTextFocus && paredit:keyMap =~ /original|strict/"
            },
            {
                "command": "paredit.dragSexprForwardDown",
                "key": "ctrl+shift+alt+d",
                "when": "calva:keybindingsEnabled && editorLangId == clojure && editorTextFocus && paredit:keyMap =~ /original|strict/"
            },
            {
                "command": "paredit.dragSexprForwardUp",
                "key": "ctrl+shift+alt+k",
                "when": "calva:keybindingsEnabled && editorLangId == clojure && editorTextFocus && paredit:keyMap =~ /original|strict/"
            },
            {
                "command": "paredit.dragSexprBackwardDown",
                "key": "ctrl+shift+alt+j",
                "when": "calva:keybindingsEnabled && editorLangId == clojure && editorTextFocus && paredit:keyMap =~ /original|strict/"
            },
            {
                "command": "paredit.convolute",
                "key": "ctrl+shift+c",
                "when": "calva:keybindingsEnabled && editorLangId == clojure && editorTextFocus && paredit:keyMap =~ /original|strict/"
            },
            {
                "command": "paredit.killSexpForward",
                "key": "ctrl+shift+delete",
                "when": "calva:keybindingsEnabled && editorLangId == clojure && editorTextFocus && paredit:keyMap =~ /original|strict/"
            },
            {
                "command": "paredit.killSexpBackward",
                "key": "ctrl+alt+backspace",
                "when": "calva:keybindingsEnabled && editorLangId == clojure && editorTextFocus && paredit:keyMap =~ /original|strict/"
            },
            {
                "command": "paredit.killListForward",
                "key": "ctrl+delete",
                "when": "calva:keybindingsEnabled && editorLangId == clojure && editorTextFocus && paredit:keyMap =~ /original|strict/"
            },
            {
                "command": "paredit.killListBackward",
                "key": "ctrl+backspace",
                "when": "calva:keybindingsEnabled && editorLangId == clojure && editorTextFocus && paredit:keyMap =~ /original|strict/"
            },
            {
                "command": "paredit.spliceSexpKillForward",
                "key": "ctrl+alt+shift+delete",
                "when": "calva:keybindingsEnabled && editorLangId == clojure && editorTextFocus && paredit:keyMap =~ /original|strict/"
            },
            {
                "command": "paredit.spliceSexpKillBackward",
                "key": "ctrl+alt+shift+backspace",
                "when": "calva:keybindingsEnabled && editorLangId == clojure && editorTextFocus && paredit:keyMap =~ /original|strict/"
            },
            {
                "command": "paredit.wrapAroundParens",
                "key": "ctrl+alt+shift+p",
                "when": "calva:keybindingsEnabled && editorLangId == clojure && editorTextFocus && paredit:keyMap =~ /original|strict/"
            },
            {
                "command": "paredit.wrapAroundSquare",
                "key": "ctrl+alt+shift+s",
                "when": "calva:keybindingsEnabled && editorLangId == clojure && editorTextFocus && paredit:keyMap =~ /original|strict/"
            },
            {
                "command": "paredit.wrapAroundCurly",
                "key": "ctrl+alt+shift+c",
                "when": "calva:keybindingsEnabled && editorLangId == clojure && editorTextFocus && paredit:keyMap =~ /original|strict/"
            },
            {
                "command": "paredit.wrapAroundQuote",
                "key": "ctrl+alt+shift+q",
                "when": "calva:keybindingsEnabled && editorLangId == clojure && editorTextFocus && paredit:keyMap =~ /original|strict/"
            },
            {
                "command": "paredit.rewrapParens",
                "key": "ctrl+alt+r ctrl+alt+p",
                "when": "calva:keybindingsEnabled && editorLangId == clojure && editorTextFocus && paredit:keyMap =~ /original|strict/"
            },
            {
                "command": "paredit.rewrapSquare",
                "key": "ctrl+alt+r ctrl+alt+s",
                "when": "calva:keybindingsEnabled && editorLangId == clojure && editorTextFocus && paredit:keyMap =~ /original|strict/"
            },
            {
                "command": "paredit.rewrapCurly",
                "key": "ctrl+alt+r ctrl+alt+c",
                "when": "calva:keybindingsEnabled && editorLangId == clojure && editorTextFocus && paredit:keyMap =~ /original|strict/"
            },
            {
                "command": "paredit.rewrapQuote",
                "key": "ctrl+alt+r ctrl+alt+q",
                "when": "calva:keybindingsEnabled && editorLangId == clojure && editorTextFocus && paredit:keyMap =~ /original|strict/"
            },
            {
                "command": "paredit.deleteForward",
                "key": "delete",
                "when": "calva:keybindingsEnabled && editorLangId == clojure && editorTextFocus && paredit:keyMap == strict && !editorReadOnly && !editorHasMultipleSelections"
            },
            {
                "command": "paredit.deleteBackward",
                "key": "backspace",
                "when": "calva:keybindingsEnabled && editorLangId == clojure && editorTextFocus && paredit:keyMap == strict && !editorReadOnly && !editorHasMultipleSelections"
            },
            {
                "command": "paredit.forceDeleteForward",
                "key": "alt+delete",
                "when": "calva:keybindingsEnabled && editorLangId == clojure && editorTextFocus && paredit:keyMap == strict && !editorReadOnly && !editorHasMultipleSelections"
            },
            {
                "command": "paredit.forceDeleteBackward",
                "key": "alt+backspace",
                "when": "calva:keybindingsEnabled && editorLangId == clojure && editorTextFocus && paredit:keyMap == strict && !editorReadOnly && !editorHasMultipleSelections"
            },
            {
                "command": "calva-fmt.formatCurrentForm",
                "key": "tab",
                "when": "calva:keybindingsEnabled && editorLangId == clojure && editorTextFocus && !editorReadOnly && !inSnippetMode && !suggestWidgetVisible && !hasOtherSuggestions"
            },
            {
                "command": "calva-fmt.alignCurrentForm",
                "key": "ctrl+alt+l",
                "when": "calva:keybindingsEnabled && editorLangId == clojure && editorTextFocus && !editorReadOnly && !suggestWidgetVisible && !hasOtherSuggestions"
            },
            {
                "command": "calva-fmt.inferParens",
                "key": "ctrl+alt+f ctrl+alt+p",
                "when": "calva:keybindingsEnabled && editorLangId == clojure && editorTextFocus && !editorReadOnly && !suggestWidgetVisible && !hasOtherSuggestions"
            },
            {
                "command": "calva-fmt.tabIndent",
                "key": "ctrl+i",
                "when": "calva:keybindingsEnabled && editorLangId == clojure && editorTextFocus && !editorReadOnly && !suggestWidgetVisible && !hasOtherSuggestions"
            },
            {
                "command": "calva-fmt.tabDedent",
                "key": "shift+ctrl+i",
                "when": "calva:keybindingsEnabled && editorLangId == clojure && editorTextFocus && !editorReadOnly && !suggestWidgetVisible && !hasOtherSuggestions"
            },
            {
                "command": "calva.showOutputWindow",
                "key": "ctrl+alt+c o",
                "when": "calva:keybindingsEnabled && calva:connected && !calva:outputWindowActive"
            },
            {
                "command": "calva.setOutputWindowNamespace",
                "key": "ctrl+alt+c alt+n",
                "when": "calva:keybindingsEnabled && editorLangId == clojure && calva:connected && !calva:outputWindowActive"
            },
            {
                "command": "calva.sendCurrentFormToOutputWindow",
                "key": "ctrl+alt+c ctrl+alt+e",
                "win": "ctrl+alt+c ctrl+alt+v",
                "when": "calva:keybindingsEnabled && editorLangId == clojure && calva:connected && !calva:outputWindowActive"
            },
            {
                "command": "calva.sendCurrentTopLevelFormToOutputWindow",
                "key": "ctrl+alt+c ctrl+alt+space",
                "when": "calva:keybindingsEnabled && editorLangId == clojure && calva:connected && !calva:outputWindowActive"
            },
            {
                "command": "calva.showPreviousReplHistoryEntry",
                "key": "alt+up",
                "when": "calva:keybindingsEnabled && editorLangId == clojure && calva:connected && calva:outputWindowActive"
            },
            {
                "command": "calva.showNextReplHistoryEntry",
                "key": "alt+down",
                "when": "calva:keybindingsEnabled && editorLangId == clojure && calva:connected && calva:outputWindowActive"
            }
        ],
        "menus": {
            "commandPalette": [
                {
                    "command": "calva.jackInOrConnect",
                    "when": "false"
                },
                {
                    "command": "calva.debug.instrument",
                    "when": "editorLangId == clojure && calva:connected"
                },
                {
                    "command": "calva.showPreviousReplHistoryEntry",
                    "when": "calva:connected && calva:outputWindowActive"
                },
                {
                    "command": "calva.showNextReplHistoryEntry",
                    "when": "calva:connected && calva:outputWindowActive"
                },
                {
                    "command": "calva.showOutputWindow",
                    "when": "calva:connected && !calva:outputWindowActive"
                }
            ],
            "editor/title": [
                {
                    "enablement": "editorLangId == clojure  && calva:connected",
                    "command": "calva.loadFile",
                    "group": "calva/b-eval"
                },
                {
                    "enablement": "editorLangId == clojure && calva:connected",
                    "command": "calva.setOutputWindowNamespace",
                    "group": "calva/b-eval"
                }
            ],
            "editor/context": [
                {
                    "when": "editorLangId == clojure",
                    "enablement": "!calva:connected",
                    "command": "calva.jackInOrConnect",
                    "group": "calva/x-connect"
                },
                {
                    "when": "editorLangId == clojure",
                    "enablement": "calva:connected",
                    "command": "calva.disconnect",
                    "group": "calva/x-connect"
                },
                {
                    "when": "editorLangId == clojure",
                    "command": "calva.selectCurrentForm",
                    "group": "calva/a-eval"
                },
                {
                    "when": "editorLangId == clojure",
                    "enablement": "calva:connected",
                    "command": "calva.loadFile",
                    "group": "calva/b-eval"
                },
                {
                    "when": "editorLangId == clojure",
                    "enablement": "calva:connected",
                    "command": "calva.evaluateSelection",
                    "group": "calva/b-eval"
                },
                {
                    "when": "editorLangId == clojure",
                    "enablement": "calva:connected",
                    "command": "calva.evaluateCurrentTopLevelForm",
                    "group": "calva/b-eval"
                },
                {
                    "when": "editorLangId == clojure",
                    "enablement": "calva:connected",
                    "command": "calva.evaluateSelectionAsComment",
                    "group": "calva/b-eval"
                },
                {
                    "when": "editorLangId == clojure",
                    "enablement": "calva:connected",
                    "command": "calva.evaluateTopLevelFormAsComment",
                    "group": "calva/b-eval"
                },
                {
                    "when": "editorLangId == clojure",
                    "enablement": "calva:connected",
                    "command": "calva.interruptAllEvaluations",
                    "group": "calva/b-eval"
                },
                {
                    "when": "editorLangId == clojure",
                    "command": "calva.togglePrettyPrint",
                    "group": "calva/b-eval"
                },
                {
                    "command": "calva.debug.instrument",
                    "enablement": "editorLangId == clojure && calva:connected",
                    "when": "editorLangId == clojure",
                    "group": "calva/b-eval"
                },
                {
                    "when": "editorLangId == clojure",
                    "enablement": "calva:connected",
                    "command": "calva.runAllTests",
                    "group": "calva/d-test"
                },
                {
                    "when": "editorLangId == clojure",
                    "enablement": "calva:connected",
                    "command": "calva.runNamespaceTests",
                    "group": "calva/d-test"
                },
                {
                    "when": "editorLangId == clojure",
                    "enablement": "calva:connected",
                    "command": "calva.rerunTests",
                    "group": "calva/d-test"
                },
                {
                    "when": "editorLangId == clojure",
                    "enablement": "calva:connected",
                    "command": "calva.runTestUnderCursor",
                    "group": "calva/d-test"
                }
            ]
        }
    },
    "scripts": {
        "watch-docs": "mkdocs serve",
        "deploy-docs": "mkdocs gh-deploy -m \"[skip ci]\"",
        "clean": "rimraf ./out && rimraf ./tsconfig.tsbuildinfo && rimraf ./cljs-out",
        "compile-cljs": "npx shadow-cljs compile :calva-lib :test",
        "prewatch": "npm i && npm run clean && npm run compile-cljs",
        "watch": "tsc -watch -p ./tsconfig.json",
        "release-cljs": "npx shadow-cljs release :calva-lib :test",
        "update-grammar": "node ./src/calva-fmt/update-grammar.js ./src/calva-fmt/atom-language-clojure/grammars/clojure.cson clojure.tmLanguage.json",
        "release": "npm i && npm run clean && npm run update-grammar && npm run release-cljs && webpack --mode production",
        "compile-test": "tsc -p ./",
        "postrelease": "",
        "vscode:prepublish": "npm run release",
        "bump-version": "npm set git-tag-version false && npm version patch",
        "calva-lib-test": "node ./out/cljs-lib/test/cljs-lib-tests.js",
        "integration-test": "node ./out/extension-test/integration/runTests.js",
        "unit-test": "npx mocha --require ts-node/register 'src/extension-test/unit/**/*-test.ts'",
        "download-lsp": "node ./download-lsp.js"
    },
    "dependencies": {
        "@types/escape-html": "0.0.20",
        "@types/node": "^7.10.9",
        "@types/universal-analytics": "^0.4.2",
        "@types/uuid": "^3.4.6",
        "acorn": "^6.4.1",
        "ansi-to-html": "^0.6.13",
        "escape-html": "^1.0.3",
        "find": "0.2.9",
        "follow-redirects": "^1.10.0",
        "immutable": "3.8.1",
        "immutable-cursor": "2.0.1",
        "jszip": "3.1.3",
        "lodash": "^4.17.19",
        "lodash.isequal": "4.5.0",
        "net": "1.0.2",
        "npm": "^6.14.6",
        "open": "^6.3.0",
        "ovsx": "0.1.0-next.e000fdb",
        "parinfer": "^3.12.0",
        "universal-analytics": "^0.4.20",
<<<<<<< HEAD
        "vscode-extension-telemetry": "0.0.15",
        "vscode-languageclient": "^5.2.1"
=======
        "vscode-debugadapter": "1.38.0",
        "vscode-extension-telemetry": "0.0.15",
        "vsls": "^1.0.2594"
>>>>>>> d76520f6
    },
    "devDependencies": {
        "@types/chai": "^4.2.6",
        "@types/glob": "^7.1.1",
        "@types/mocha": "^5.2.7",
        "@types/vscode": "^1.45.0",
        "chai": "^4.2.0",
        "concurrently": "^5.2.0",
        "cson-parser": "^4.0.3",
        "eslint": "^6.8.0",
        "eslint-config-standard": "^11.0.0",
        "eslint-plugin-import": "^2.17.3",
        "eslint-plugin-node": "^6.0.1",
        "eslint-plugin-promise": "^3.7.0",
        "eslint-plugin-standard": "^3.0.1",
        "fast-check": "^1.22.2",
        "glob": "^7.1.6",
        "json": "^9.0.6",
        "minimist": "^1.2.5",
        "mocha": "^7.1.1",
        "mocha-junit-reporter": "^1.23.1",
        "mocha-multi-reporters": "^1.1.7",
        "node-gyp": "^5.0.5",
        "nodemon": "^2.0.3",
        "rimraf": "^2.7.1",
        "shadow-cljs": "^2.8.109",
        "source-map-support": "^0.5.16",
        "style-loader": "^0.23.1",
        "tar": "^4.4.13",
        "ts-loader": "^5.4.5",
        "ts-node-register": "^1.0.0",
        "tslint": "^5.20.1",
        "typescript": "^3.7.2",
        "url-loader": "^1.1.2",
        "vsce": "^1.75.0",
        "vscode-test": "^1.3.0",
        "webpack": "^4.43.0",
        "webpack-cli": "^3.3.11"
    }
}<|MERGE_RESOLUTION|>--- conflicted
+++ resolved
@@ -108,10 +108,7 @@
                 "editor.formatOnPaste": true,
                 "files.trimTrailingWhitespace": false,
                 "editor.matchBrackets": "never",
-<<<<<<< HEAD
-=======
                 "editor.renderIndentGuides": false,
->>>>>>> d76520f6
                 "editor.parameterHints.enabled": false
             }
         },
@@ -1726,14 +1723,10 @@
         "ovsx": "0.1.0-next.e000fdb",
         "parinfer": "^3.12.0",
         "universal-analytics": "^0.4.20",
-<<<<<<< HEAD
         "vscode-extension-telemetry": "0.0.15",
-        "vscode-languageclient": "^5.2.1"
-=======
+        "vscode-languageclient": "^5.2.1",
         "vscode-debugadapter": "1.38.0",
-        "vscode-extension-telemetry": "0.0.15",
         "vsls": "^1.0.2594"
->>>>>>> d76520f6
     },
     "devDependencies": {
         "@types/chai": "^4.2.6",
