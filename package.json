--- conflicted
+++ resolved
@@ -91,7 +91,6 @@
                 }
             }
         ],
-<<<<<<< HEAD
         "configuration": [
             {
                 "type": "object",
@@ -134,7 +133,7 @@
                     },
                     "calva.startCLJSREPLCommand": {
                         "type": "string",
-                        "default": "(require '[figwheel-sidecar.repl-api :as figwheel]) (figwheel/cljs-repl)",
+                        "default": "(do (require '[figwheel-sidecar.repl-api :as figwheel]) (if (not (figwheel/figwheel-running?)) (figwheel/start-figwheel!)) (figwheel/cljs-repl))",
                         "description": "Clojure command to start the ClojureScript REPL off of the Clojure REPL. (This setting is not used for shadow-cljs sessions)"
                     },
                     "calva.projectRootDirectory": {
@@ -169,66 +168,6 @@
                         ],
                         "scope": "window"
                     }
-=======
-        "configuration": {
-            "type": "object",
-            "title": "Calva",
-            "properties": {
-                "clojure.format.enable": {
-                    "type": "boolean",
-                    "default": true,
-                    "description": "Enable/disable calva-fmt as clojure formatter"
-                },
-                "calva.evalOnSave": {
-                    "type": "boolean",
-                    "default": true,
-                    "description": "Run load-file when opening a new file and on file save"
-                },
-                "calva.lintOnSave": {
-                    "type": "boolean",
-                    "default": false,
-                    "description": "Run joker-linting when opening a new file and on file save"
-                },
-                "calva.autoConnect": {
-                    "type": "boolean",
-                    "default": true,
-                    "description": "Try to connect to nREPL on start using the .nrepl-port file"
-                },
-                "calva.testOnSave": {
-                    "type": "boolean",
-                    "default": true,
-                    "description": "Run namespace tests when opening a new file and on file save"
-                },
-                "calva.syncReplNamespaceToCurrentFile": {
-                    "type": "boolean",
-                    "default": false,
-                    "description": "Keeps the Terminal REPL's namespace in sync with the current file (if it has a valid clojure namespace form)"
-                },
-                "calva.connectREPLCommand": {
-                    "type": "string",
-                    "default": "lein repl :connect",
-                    "description": "Shell command used by the 'Terminal REPL' to connect to the nREPL (host:port will be appended)"
-                },
-                "calva.startCLJSREPLCommand": {
-                    "type": "string",
-                    "default": "(do (require '[figwheel-sidecar.repl-api :as figwheel]) (if (not (figwheel/figwheel-running?)) (figwheel/start-figwheel!)) (figwheel/cljs-repl))",
-                    "description": "Clojure command to start the ClojureScript REPL off of the Clojure REPL. (This setting is not used for shadow-cljs sessions)"
-                },
-                "calva.projectRootDirectory": {
-                    "type": "string",
-                    "default": ".",
-                    "description": "The root directory of your Clojure project, relative to the Workspace root"
-                },
-                "calva.jokerPath": {
-                    "type": "string",
-                    "default": "joker",
-                    "description": "Sets the path in which the Joker executable can be found"
-                },
-                "calva.useJokerOnWSL": {
-                    "type": "boolean",
-                    "default": false,
-                    "description": "Specifies if Joker will run through WSL"
->>>>>>> 0bd3223d
                 }
             }
         ],
