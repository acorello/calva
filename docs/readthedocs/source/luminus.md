# How to Use Calva with Luminus

[Luminus](https://luminusweb.com) is a powerful and versitle Leiningen template for creating web development projects. It comes with built in configuration for making it easy to use Calva as your Clojure(Script) editor.

<iframe width="560" height="315" src="https://www.youtube.com/embed/0zaGtbc-5oc" frameborder="0" allow="accelerometer; autoplay; encrypted-media; gyroscope; picture-in-picture" allowfullscreen></iframe>

---

## Server + shadow-cljs

Basically this is the same wokflow as with **Server only**. Behind the scenes there is more happening, though. Such as the ClojureScript app being built and the CLJS REPL connected once the web app is running.

0. If you haven't created the project yet, create a new shadow-cljs Luminus project. E.g.:
    ```sh
    $ lein new luminus my-luminus-shadow +reagent +shadow-cljs
    ```
0. This creates the folder `my-luminus-shadow`. Open it in VS Code:
    ```sh
    $ code my-luminus-shadow
    ```
0. Use the Calva command **Start a Project REPL and Connect (aka Jack-in)**: `ctrl+alt+c ctrl+alt+j`
   * Select to start **Server + Client – my-luminus-shadow**, and wait for the _Terminal_ **Calva Jack-in** output to say `[:app] Build completed.`
<<<<<<< HEAD
0. Open [http://127.0.0.1:3000](http://127.0.0.1:3000) in your web browser and start hacking.
=======
0. Open [127.0.0.1:3000](http://127.0.0.1:3000) in your web browser and start hacking.
>>>>>>> 5eaf0bf7

> Note: Currently Calva has troubles following the app-start with shadow-cljs, so Calva will report `Jack-in done.` in the `Calva says` output before shadow-cljs is actually done building the app. If you open the app page at that stage, you will see a message to ” Please run `lein shadow watch app`”. Rest assured that _this is already underway._ Follow the Jack-in process in the _Terminal_ tab in VS Code for the message that the app is built, _then_ reload the app page in the web browser.

## Server Only

The workflow here is really just: Jack-in and start hacking. The first time it involves these steps, however:

0. If you haven't created the project yet, create a new server only Luminus project. For a all-defaults setup it is like so:
    ```sh
    $ lein new luminus my-luminus-server
    ```
0. This creates the folder `my-luminus-server`. Open it in VS Code:
    ```sh
    $ code my-luminus-server
    ```
0. Use the Calva command **Start a Project REPL and Connect (aka Jack-in)**: `ctrl+alt+c ctrl+alt+j` and wait for the **Calva says** output to say `Jack-in done.`
<<<<<<< HEAD
0. Open [http://127.0.0.1:3000](http://127.0.0.1:3000) in your web browser and start hacking.
=======
0. Open [127.0.0.1:3000](http://127.0.0.1:3000) in your web browser and start hacking.
>>>>>>> 5eaf0bf7

## Server + Figwheel

_This is Legacy Fighwheel (lein-figwheel), so the recommendation is to use the shadow-cljs setup instead._ As with the server only, the workflow here is really just: Jack-in and start hacking. The first time it involves these steps:

0. If you haven't created the project yet, create a new server only Luminus project. E.g.:
    ```sh
    $ lein new luminus my-fw +reagent
    ```
0. This creates the folder `my-fw`. Open it in VS Code:
    ```sh
    $ code my-fw
    ```
0. Use the Calva command **Start a Project REPL and Connect (aka Jack-in)**: `ctrl+alt+c ctrl+alt+j`, select **Server + Client - my-fw** in the _Project type_ picker menu, and wait for the web app to pop open in your web browser.
0. Start hacking.

<<<<<<< HEAD
If you rather open the web app yourself, open `.vscode/settings.json` and change `"shouldOpenUrl"` to `false` in the preconfigured Calva connect sequence. Calva will then print the URL [http://127.0.0.1:3000](127.0.0.1:3000) in the output, so that you can click it open.
=======
If you rather open the web app yourself, open `.vscode/settings.json` and change `"shouldOpenUrl"` to `false` in the preconfigured Calva connect sequence. Calva will then print the URL [127.0.0.1:3000](http://127.0.0.1:3000) in the output, so that you can click it open.
>>>>>>> 5eaf0bf7

## Etcetera

You will have three Calva _Custom Command Snippets_ configured. Invoke them by issuing the **Run Custom REPL Command**, `ctrl+alt+c .` (that's a dot). The commands control the Luminus server:

1. `Start <project> Server`
2. `Stop <project> Server`
3. `Restart <project> Server`

When used, Calva will open its REPL window and excute the command, if it is not already opened. You can close this window if you prefer to use the REPL directly from the Clojure files.

Calva also opens the REPL window, and starts the Luminus server, as part of the Jack-in process.<|MERGE_RESOLUTION|>--- conflicted
+++ resolved
@@ -20,11 +20,7 @@
     ```
 0. Use the Calva command **Start a Project REPL and Connect (aka Jack-in)**: `ctrl+alt+c ctrl+alt+j`
    * Select to start **Server + Client – my-luminus-shadow**, and wait for the _Terminal_ **Calva Jack-in** output to say `[:app] Build completed.`
-<<<<<<< HEAD
-0. Open [http://127.0.0.1:3000](http://127.0.0.1:3000) in your web browser and start hacking.
-=======
 0. Open [127.0.0.1:3000](http://127.0.0.1:3000) in your web browser and start hacking.
->>>>>>> 5eaf0bf7
 
 > Note: Currently Calva has troubles following the app-start with shadow-cljs, so Calva will report `Jack-in done.` in the `Calva says` output before shadow-cljs is actually done building the app. If you open the app page at that stage, you will see a message to ” Please run `lein shadow watch app`”. Rest assured that _this is already underway._ Follow the Jack-in process in the _Terminal_ tab in VS Code for the message that the app is built, _then_ reload the app page in the web browser.
 
@@ -41,11 +37,7 @@
     $ code my-luminus-server
     ```
 0. Use the Calva command **Start a Project REPL and Connect (aka Jack-in)**: `ctrl+alt+c ctrl+alt+j` and wait for the **Calva says** output to say `Jack-in done.`
-<<<<<<< HEAD
-0. Open [http://127.0.0.1:3000](http://127.0.0.1:3000) in your web browser and start hacking.
-=======
 0. Open [127.0.0.1:3000](http://127.0.0.1:3000) in your web browser and start hacking.
->>>>>>> 5eaf0bf7
 
 ## Server + Figwheel
 
@@ -62,11 +54,7 @@
 0. Use the Calva command **Start a Project REPL and Connect (aka Jack-in)**: `ctrl+alt+c ctrl+alt+j`, select **Server + Client - my-fw** in the _Project type_ picker menu, and wait for the web app to pop open in your web browser.
 0. Start hacking.
 
-<<<<<<< HEAD
-If you rather open the web app yourself, open `.vscode/settings.json` and change `"shouldOpenUrl"` to `false` in the preconfigured Calva connect sequence. Calva will then print the URL [http://127.0.0.1:3000](127.0.0.1:3000) in the output, so that you can click it open.
-=======
 If you rather open the web app yourself, open `.vscode/settings.json` and change `"shouldOpenUrl"` to `false` in the preconfigured Calva connect sequence. Calva will then print the URL [127.0.0.1:3000](http://127.0.0.1:3000) in the output, so that you can click it open.
->>>>>>> 5eaf0bf7
 
 ## Etcetera
 
