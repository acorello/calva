# Clojure-lsp

Calva uses a mix of static and dynamic analysis to power the experience. A lot of the static abilities come from [clojure-lsp](https://github.com/snoe/clojure-lsp). This enables you to check something up in a project, with a lot of navigational and contextual support, without starting a REPL for it. (And once you do start a REPL you'll get even more capabilities, enabled by the dynamic analysis.)

## Starting the LSP server

You don't need to do anything to start clojure-lsp. No install, no commands, no nothing. Calva downloads the correct binary for your operating system if necessary (this should only happen when the clojure-lsp version is updated in a new release of Calva) and then starts it. It does take a while for clojure-lsp to start, though, especially the first time for a new project, when clojure-lsp (via `clj-kondo`) indexes the project files.

Calva will show a status bar message during the download and while the server is starting, which will go away once the server is ready. However, _much of Calva's functionality is available regardless of the LSP server_, so please start using Calva while this server is starting.

<<<<<<< HEAD
!["Clojure-lsp status bar downloading and intializing messages"](images/lsp-status-bar-message-2.gif "Clojure-lsp status bar downloading and intializing messages")
=======
!["Clojure-lsp status bar intializing message"](images/clojure-lsp/lsp-status-bar-message.gif "Clojure-lsp status bar intializing message")
>>>>>>> f19589f8

## Ignoring LSP cache files

Clojure-lsp stores its project analysis information in your project. Git users can add these lines to their project root directory `.gitignore`:

```
.clj-kondo/cache/
.clj-kondo/.cache/
.lsp/sqlite.*.db
```

## Troubleshooting

If something doesn't seem to be working correctly, and you suspect the issue is related to clojure-lsp, a good place to start investigating is the request and response logs between the LSP client and server. In your settings, set `Clojure > Trace: Server` to `versbose`, then in the VS Code output tab, select the `Clojure Language Client` output channel.

!["Clojure trace server setting"](images/clojure-lsp/trace-server-setting.png "Clojure trace server setting")

It may be helpful to clear the output channel, then perform the action with which you're experiencing a problem, then read through the log for clues or paste the logs into a related issue in the Calva repo.

## Related

See also:

* [Connecting the REPL](connect.md)
* [Refactoring](refactoring.md)<|MERGE_RESOLUTION|>--- conflicted
+++ resolved
@@ -8,11 +8,7 @@
 
 Calva will show a status bar message during the download and while the server is starting, which will go away once the server is ready. However, _much of Calva's functionality is available regardless of the LSP server_, so please start using Calva while this server is starting.
 
-<<<<<<< HEAD
-!["Clojure-lsp status bar downloading and intializing messages"](images/lsp-status-bar-message-2.gif "Clojure-lsp status bar downloading and intializing messages")
-=======
-!["Clojure-lsp status bar intializing message"](images/clojure-lsp/lsp-status-bar-message.gif "Clojure-lsp status bar intializing message")
->>>>>>> f19589f8
+!["Clojure-lsp status bar downloading and intializing messages"](images/clojure-lsp/lsp-status-bar-messages.gif "Clojure-lsp status bar downloading and intializing messages")
 
 ## Ignoring LSP cache files
 
