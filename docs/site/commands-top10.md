--- conflicted
+++ resolved
@@ -2,11 +2,7 @@
 
 There are not all that many Calva commands. You can learn them all if you like, but here are the most important ones to know about for effective Clojure/ClojureScript coding:
 
-<<<<<<< HEAD
-* **Grow/expand selection**: (Check the VS Code Command Palette for the keyboard shortcut)
-=======
 * **Grow/expand selection**: `ctrl+w` (`shift+alt+right` on Windows and Linux)
->>>>>>> d96a68d0
 * **Load current file**: `alt+ctrl+c enter`, evaluates the namespace code in the active editor tab. This also loads any required namespaces, and generally gives Calva what it needs to work.
 * **Evaluate current form**:  `ctrl+enter` finds the form from the cursor position, evaluates it and displays the result inline. Hit `esc` to dismiss the results display.
 * **Evaluate current top-level form**: `alt+enter`: inline evaluate the current top-level form. This also works inside `(comment)` forms. Use it to (re)define vars and then inside comment forms you can verify that they do what you want them to do.
